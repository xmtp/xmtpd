package main

import (
	"context"
	"crypto/ecdsa"
	"errors"
	"fmt"
	"log"
	"os"
	"time"

	"github.com/xmtp/xmtpd/pkg/abi/rateregistry"
	"github.com/xmtp/xmtpd/pkg/blockchain/migrator"
	"github.com/xmtp/xmtpd/pkg/config"

	"github.com/jessevdk/go-flags"
	"github.com/xmtp/xmtpd/pkg/blockchain"
	"github.com/xmtp/xmtpd/pkg/utils"
	"go.uber.org/zap"
)

var Version string = "unknown"

type CLI struct {
	config.GlobalOptions
	Command                          string
	AdminOptions                     config.AdminOptions
	NodeManagerOptions               config.NodeManagerOptions
	GetPubKey                        config.GetPubKeyOptions
	GenerateKey                      config.GenerateKeyOptions
	RegisterNode                     config.RegisterNodeOptions
	GetAllNodes                      config.GetAllNodesOptions
	GetNode                          config.GetNodeOptions
	SetHttpAddress                   config.SetHttpAddressOptions
	MigrateNodes                     config.MigrateNodesOptions
	SetMinMonthlyFee                 config.SetMinMonthlyFeeOptions
	SetMaxActiveNodes                config.SetMaxActiveNodesOptions
	SetNodeOperatorCommissionPercent config.SetNodeOperatorCommissionPercentOptions
	AddRates                         config.AddRatesOptions
}

/*
*
Parse the command line options and return the CLI struct.

Some special care has to be made here to ensure that the required options are only evaluated for the correct command.
We use a wrapper type to scope the parser to only the universal options, allowing us to have required fields on
the options for each subcommand.
*
*/
func parseOptions(args []string) (*CLI, error) {
	var options config.GlobalOptions
	var adminOptions config.AdminOptions
	var nodeManagerOptions config.NodeManagerOptions
	var generateKeyOptions config.GenerateKeyOptions
	var registerNodeOptions config.RegisterNodeOptions
	var getPubKeyOptions config.GetPubKeyOptions
	var getAllNodesOptions config.GetAllNodesOptions
	var setHttpAddressOptions config.SetHttpAddressOptions
	var migrateNodesOptions config.MigrateNodesOptions
	var setMinMonthlyFeeOptions config.SetMinMonthlyFeeOptions
	var setMaxActiveNodesOptions config.SetMaxActiveNodesOptions
	var setNodeOperatorCommissionPercentOptions config.SetNodeOperatorCommissionPercentOptions
	var addRatesOptions config.AddRatesOptions
	var getNodeOptions config.GetNodeOptions

	parser := flags.NewParser(&options, flags.Default)

	// Admin commands
	if _, err := parser.AddCommand("generate-key", "Generate a public/private keypair", "", &generateKeyOptions); err != nil {
		return nil, fmt.Errorf("could not add generate-key command: %s", err)
	}
	if _, err := parser.AddCommand("get-pub-key", "Get the public key for a private key", "", &getPubKeyOptions); err != nil {
		return nil, fmt.Errorf("could not add get-pub-key command: %s", err)
	}
	if _, err := parser.AddCommand("register-node", "Register a node", "", &registerNodeOptions); err != nil {
		return nil, fmt.Errorf("could not add register-node command: %s", err)
	}
	if _, err := parser.AddCommand("add-node-to-network", "Add a node to the network", "", &adminOptions); err != nil {
		return nil, fmt.Errorf("could not add add-node-to-network command: %s", err)
	}
	if _, err := parser.AddCommand("remove-node-from-network", "Remove a node from the network", "", &adminOptions); err != nil {
		return nil, fmt.Errorf("could not add remove-node-from-network command: %s", err)
	}
	if _, err := parser.AddCommand("migrate-nodes", "Migrate nodes from a file", "", &migrateNodesOptions); err != nil {
		return nil, fmt.Errorf("could not add migrate-nodes command: %s", err)
	}
	if _, err := parser.AddCommand("set-http-address", "Set the HTTP address of a node", "", &setHttpAddressOptions); err != nil {
		return nil, fmt.Errorf("could not add set-http-address command: %s", err)
	}
	if _, err := parser.AddCommand("set-min-monthly-fee", "Set the minimum monthly fee of a node", "", &setMinMonthlyFeeOptions); err != nil {
		return nil, fmt.Errorf("could not add set-min-monthly-fee command: %s", err)
	}
	if _, err := parser.AddCommand("set-max-active-nodes", "Set the maximum number of active nodes", "", &setMaxActiveNodesOptions); err != nil {
		return nil, fmt.Errorf("could not add set-max-active-nodes command: %s", err)
	}
	if _, err := parser.AddCommand("set-node-operator-commission-percent", "Set the node operator commission percent", "", &setNodeOperatorCommissionPercentOptions); err != nil {
		return nil, fmt.Errorf(
			"could not add set-node-operator-commission-percent command: %s",
			err,
		)
	}

	// Getter commands
	if _, err := parser.AddCommand("get-all-nodes", "Get all nodes from the registry", "", &getAllNodesOptions); err != nil {
		return nil, fmt.Errorf("could not add get-all-nodes command: %s", err)
	}
	if _, err := parser.AddCommand("get-node", "Get a node from the registry", "", &getNodeOptions); err != nil {
		return nil, fmt.Errorf("could not add get-node command: %s", err)
	}
	if _, err := parser.AddCommand("add-rates", "Add rates to the rates manager", "", &addRatesOptions); err != nil {
		return nil, fmt.Errorf("could not add add-rates command: %s", err)
	}
	if _, err := parser.ParseArgs(args); err != nil {
		if err, ok := err.(*flags.Error); !ok || err.Type != flags.ErrHelp {
			return nil, fmt.Errorf("could not parse options: %s", err)
		}
		return nil, nil
	}

	if parser.Active == nil {
		return nil, errors.New("no command provided")
	}

	return &CLI{
		options,
		parser.Active.Name,
		adminOptions,
		nodeManagerOptions,
		getPubKeyOptions,
		generateKeyOptions,
		registerNodeOptions,
		getAllNodesOptions,
		getNodeOptions,
		setHttpAddressOptions,
		migrateNodesOptions,
		setMinMonthlyFeeOptions,
		setMaxActiveNodesOptions,
		setNodeOperatorCommissionPercentOptions,
		addRatesOptions,
	}, nil
}

/*
*
Key commands
*
*/

func getPubKey(logger *zap.Logger, options *CLI) {
	privKey, err := utils.ParseEcdsaPrivateKey(options.GetPubKey.PrivateKey)
	if err != nil {
		logger.Fatal("could not parse private key", zap.Error(err))
	}
	logger.Info(
		"parsed private key",
		zap.String("pub-key", utils.EcdsaPublicKeyToString(privKey.Public().(*ecdsa.PublicKey))),
		zap.String("address", utils.EcdsaPublicKeyToAddress(privKey.Public().(*ecdsa.PublicKey))),
	)
	privKey.Public()
}

func generateKey(logger *zap.Logger) {
	privKey, err := utils.GenerateEcdsaPrivateKey()
	if err != nil {
		logger.Fatal("could not generate private key", zap.Error(err))
	}
	logger.Info(
		"generated private key",
		zap.String("private-key", utils.EcdsaPrivateKeyToString(privKey)),
		zap.String("public-key", utils.EcdsaPublicKeyToString(privKey.Public().(*ecdsa.PublicKey))),
		zap.String("address", utils.EcdsaPublicKeyToAddress(privKey.Public().(*ecdsa.PublicKey))),
	)
}

/*
*
Admin commands
*
*/

func registerNode(logger *zap.Logger, options *CLI) {
	if !options.RegisterNode.Force &&
		isPubKeyAlreadyRegistered(logger, options, options.RegisterNode.SigningKeyPub) {
		logger.Info(
			"provided public key is already registered",
			zap.String("pub-key", options.RegisterNode.SigningKeyPub),
		)
		return
	}

	ctx := context.Background()
	registryAdmin, err := setupRegistryAdmin(
		ctx,
		logger,
		options.RegisterNode.AdminOptions.AdminPrivateKey,
		options.Contracts.ChainID,
		options,
	)

	if err != nil {
		logger.Fatal("could not setup registry admin", zap.Error(err))
	}

	signingKeyPub, err := utils.ParseEcdsaPublicKey(options.RegisterNode.SigningKeyPub)
	if err != nil {
		logger.Fatal("could not decompress public key", zap.Error(err))
	}

	minMonthlyFee := int64(0)
	if options.RegisterNode.MinMonthlyFeeMicroDollars < 0 {
		logger.Fatal("provided negative min monthly fee is not allowed")
	}
	minMonthlyFee = options.RegisterNode.MinMonthlyFeeMicroDollars

	err = registryAdmin.AddNode(
		ctx,
		options.RegisterNode.OwnerAddress,
		signingKeyPub,
		options.RegisterNode.HttpAddress,
		minMonthlyFee,
	)
	if err != nil {
		logger.Fatal("could not add node", zap.Error(err))
	}
}

<<<<<<< HEAD
func addNodeToNetwork(logger *zap.Logger, options *CLI) {
=======
func isPubKeyAlreadyRegistered(logger *zap.Logger, options *CLI, pubKey string) bool {
	chainClient, err := blockchain.NewClient(context.Background(), options.Contracts.RpcUrl)
	if err != nil {
		logger.Fatal("could not create chain client", zap.Error(err))
	}

	caller, err := blockchain.NewNodeRegistryCaller(
		logger,
		chainClient,
		options.Contracts,
	)
	if err != nil {
		logger.Fatal("could not create registry admin", zap.Error(err))
	}

	nodes, err := migrator.ReadFromRegistry(caller)
	if err != nil {
		logger.Fatal("could not retrieve nodes from registry", zap.Error(err))
	}

	for _, node := range nodes {
		if node.SigningKeyPub == pubKey {
			return true
		}
	}

	return false
}

func disableNode(logger *zap.Logger, options *CLI) {
>>>>>>> 44d1eb43
	ctx := context.Background()
	registryAdmin, err := setupRegistryAdmin(
		ctx,
		logger,
		options.AdminOptions.AdminPrivateKey,
		options.Contracts.ChainID,
		options,
	)
	if err != nil {
		logger.Fatal("could not setup registry admin", zap.Error(err))
	}

	err = registryAdmin.AddToNetwork(
		ctx,
		options.AdminOptions.NodeId,
	)
	if err != nil {
		logger.Fatal("could not add node to network", zap.Error(err))
	}
}

func removeNodeFromNetwork(logger *zap.Logger, options *CLI) {
	ctx := context.Background()
	registryAdmin, err := setupRegistryAdmin(
		ctx,
		logger,
		options.AdminOptions.AdminPrivateKey,
		options.Contracts.ChainID,
		options,
	)
	if err != nil {
		logger.Fatal("could not setup registry admin", zap.Error(err))
	}

	err = registryAdmin.RemoveFromNetwork(
		ctx,
		options.AdminOptions.NodeId,
	)
	if err != nil {
		logger.Fatal("could not remove node from network", zap.Error(err))
	}
}

func migrateNodes(logger *zap.Logger, options *CLI) {
	ctx := context.Background()
	nodes, err := migrator.ImportNodesFromFile(options.MigrateNodes.InFile)
	if err != nil {
		logger.Fatal("could not import nodes from file", zap.Error(err))
	}

	newRegistryAdmin, err := setupRegistryAdmin(
		ctx,
		logger,
		options.MigrateNodes.AdminOptions.AdminPrivateKey,
		options.Contracts.ChainID,
		options,
	)
	if err != nil {
		logger.Fatal("could not setup registry admin", zap.Error(err))
	}

	err = migrator.WriteToRegistry(logger, nodes, newRegistryAdmin)
	if err != nil {
		logger.Fatal("could not write nodes to registry", zap.Error(err))
	}
}

func setMaxActiveNodes(logger *zap.Logger, options *CLI) {
	ctx := context.Background()
	registryAdmin, err := setupRegistryAdmin(
		ctx,
		logger,
		options.SetMaxActiveNodes.AdminOptions.AdminPrivateKey,
		options.Contracts.ChainID,
		options,
	)
	if err != nil {
		logger.Fatal("could not setup registry admin", zap.Error(err))
	}

	err = registryAdmin.SetMaxActiveNodes(
		ctx,
		options.SetMaxActiveNodes.MaxActiveNodes,
	)
	if err != nil {
		logger.Fatal("could not set max active nodes", zap.Error(err))
	}
}

func setNodeOperatorCommissionPercent(logger *zap.Logger, options *CLI) {
	ctx := context.Background()
	registryAdmin, err := setupRegistryAdmin(
		ctx,
		logger,
		options.SetNodeOperatorCommissionPercent.AdminOptions.AdminPrivateKey,
		options.Contracts.ChainID,
		options,
	)
	if err != nil {
		logger.Fatal("could not setup registry admin", zap.Error(err))
	}

	err = registryAdmin.SetNodeOperatorCommissionPercent(
		ctx,
		options.SetNodeOperatorCommissionPercent.CommissionPercent,
	)
	if err != nil {
		logger.Fatal("could not set node operator commission percent", zap.Error(err))
	}
}

func addRates(logger *zap.Logger, options *CLI) {
	ctx, cancel := context.WithDeadline(context.Background(), time.Now().Add(time.Second*15))
	defer cancel()
	chainClient, err := blockchain.NewClient(ctx, options.Contracts.RpcUrl)
	if err != nil {
		logger.Fatal("could not create chain client", zap.Error(err))
	}

	signer, err := blockchain.NewPrivateKeySigner(
		options.AddRates.AdminPrivateKey,
		options.Contracts.ChainID,
	)
	if err != nil {
		logger.Fatal("could not create signer", zap.Error(err))
	}

	ratesManager, err := blockchain.NewRatesAdmin(
		logger,
		chainClient,
		signer,
		options.Contracts,
	)
	if err != nil {
		logger.Fatal("could not create rates admin", zap.Error(err))
	}

	startTime := time.Now().Add(time.Duration(options.AddRates.DelayDays) * 24 * time.Hour)

	rates := rateregistry.RateRegistryRates{
		MessageFee:          options.AddRates.MessageFee,
		StorageFee:          options.AddRates.StorageFee,
		CongestionFee:       options.AddRates.CongestionFee,
		TargetRatePerMinute: options.AddRates.TargetRate,
		StartTime:           uint64(startTime.Unix()),
	}

	if err = ratesManager.AddRates(ctx, rates); err != nil {
		logger.Fatal("could not add rates", zap.Error(err))
	}

	logger.Info("added rates", zap.Any("rates", rates))
}

/*
*
Node manager commands
*
*/

func setHttpAddress(logger *zap.Logger, options *CLI) {
	ctx := context.Background()
	registryAdmin, err := setupRegistryAdmin(
		ctx,
		logger,
		options.SetHttpAddress.NodeManagerOptions.NodePrivateKey,
		options.Contracts.ChainID,
		options,
	)
	if err != nil {
		logger.Fatal("could not setup registry admin", zap.Error(err))
	}

	err = registryAdmin.SetHttpAddress(
		ctx,
		options.NodeManagerOptions.NodeId,
		options.SetHttpAddress.Address,
	)
	if err != nil {
		logger.Fatal("could not set http address", zap.Error(err))
	}
}

func setMinMonthlyFee(logger *zap.Logger, options *CLI) {
	ctx := context.Background()
	registryAdmin, err := setupRegistryAdmin(
		ctx,
		logger,
		options.SetMinMonthlyFee.NodeManagerOptions.NodePrivateKey,
		options.Contracts.ChainID,
		options,
	)
	if err != nil {
		logger.Fatal("could not setup registry admin", zap.Error(err))
	}

	if options.SetMinMonthlyFee.MinMonthlyFeeMicroDollars < 0 {
		logger.Fatal("invalid negative minMonthlyFee provided")
	}

	err = registryAdmin.SetMinMonthlyFee(
		ctx,
		options.NodeManagerOptions.NodeId,
		options.SetMinMonthlyFee.MinMonthlyFeeMicroDollars,
	)
	if err != nil {
		logger.Fatal("could not set min monthly fee", zap.Error(err))
	}
}

/*
*
Getter commands
*
*/

func getAllNodes(logger *zap.Logger, options *CLI) {
	ctx := context.Background()
	chainClient, err := blockchain.NewClient(ctx, options.Contracts.RpcUrl)
	if err != nil {
		logger.Fatal("could not create chain client", zap.Error(err))
	}

	caller, err := blockchain.NewNodeRegistryCaller(
		logger,
		chainClient,
		options.Contracts,
	)
	if err != nil {
		logger.Fatal("could not create registry admin", zap.Error(err))
	}

	nodes, err := migrator.ReadFromRegistry(caller)
	if err != nil {
		logger.Fatal("could not retrieve nodes from registry", zap.Error(err))
	}

	logger.Info(
		"got nodes",
		zap.Int("size", len(nodes)),
		zap.Any("nodes", nodes),
	)

	if options.GetAllNodes.OutFile != "" {
		err = migrator.DumpNodesToFile(nodes, options.GetAllNodes.OutFile)
		if err != nil {
			logger.Fatal("could not dump nodes", zap.Error(err))
		}
	}
}

func getNode(logger *zap.Logger, options *CLI) {
	ctx := context.Background()
	chainClient, err := blockchain.NewClient(ctx, options.Contracts.RpcUrl)
	if err != nil {
		logger.Fatal("could not create chain client", zap.Error(err))
	}

	caller, err := blockchain.NewNodeRegistryCaller(
		logger,
		chainClient,
		options.Contracts,
	)
	if err != nil {
		logger.Fatal("could not create registry admin", zap.Error(err))
	}

	node, err := caller.GetNode(ctx, options.GetNode.NodeId)
	if err != nil {
		logger.Fatal("could not retrieve nodes from registry", zap.Error(err))
	}

	logger.Info(
		"got nodes",
		zap.Any("node", node),
	)
}

/*
*
Main Command
*
*/

func main() {
	for _, arg := range os.Args[1:] {
		if arg == "-v" || arg == "--version" {
			fmt.Printf("Version: %s\n", Version)
			return
		}
	}

	options, err := parseOptions(os.Args[1:])
	if err != nil {
		log.Fatalf("could not parse options: %s", err)
	}
	if options == nil {
		return
	}

	logger, _, err := utils.BuildLogger(options.Log)
	if err != nil {
		log.Fatalf("could not build logger: %s", err)
	}
	switch options.Command {
	case "generate-key":
		generateKey(logger)
		return
	case "get-pub-key":
		getPubKey(logger, options)
		return
	case "register-node":
		registerNode(logger, options)
		return
	case "add-node-to-network":
		addNodeToNetwork(logger, options)
		return
	case "remove-node-from-network":
		removeNodeFromNetwork(logger, options)
		return
	case "migrate-nodes":
		migrateNodes(logger, options)
		return
	case "set-http-address":
		setHttpAddress(logger, options)
		return
	case "set-min-monthly-fee":
		setMinMonthlyFee(logger, options)
		return
	case "set-max-active-nodes":
		setMaxActiveNodes(logger, options)
		return
	case "set-node-operator-commission-percent":
		setNodeOperatorCommissionPercent(logger, options)
		return
	case "get-all-nodes":
		getAllNodes(logger, options)
		return
	case "get-node":
		getNode(logger, options)
		return
	case "add-rates":
		addRates(logger, options)
		return
	}
}

// setupRegistryAdmin creates and returns a node registry admin
func setupRegistryAdmin(
	ctx context.Context,
	logger *zap.Logger,
	privateKey string,
	chainID int,
	options *CLI,
) (blockchain.INodeRegistryAdmin, error) {
	chainClient, err := blockchain.NewClient(ctx, options.Contracts.RpcUrl)
	if err != nil {
		logger.Fatal("could not create chain client", zap.Error(err))
	}

	signer, err := blockchain.NewPrivateKeySigner(
		privateKey,
		chainID,
	)
	if err != nil {
		return nil, fmt.Errorf("could not create signer: %w", err)
	}

	registryAdmin, err := blockchain.NewNodeRegistryAdmin(
		logger,
		chainClient,
		signer,
		options.Contracts,
	)
	if err != nil {
		return nil, fmt.Errorf("could not create registry admin: %w", err)
	}

	return registryAdmin, nil
}<|MERGE_RESOLUTION|>--- conflicted
+++ resolved
@@ -225,9 +225,6 @@
 	}
 }
 
-<<<<<<< HEAD
-func addNodeToNetwork(logger *zap.Logger, options *CLI) {
-=======
 func isPubKeyAlreadyRegistered(logger *zap.Logger, options *CLI, pubKey string) bool {
 	chainClient, err := blockchain.NewClient(context.Background(), options.Contracts.RpcUrl)
 	if err != nil {
@@ -257,8 +254,7 @@
 	return false
 }
 
-func disableNode(logger *zap.Logger, options *CLI) {
->>>>>>> 44d1eb43
+func addNodeToNetwork(logger *zap.Logger, options *CLI) {
 	ctx := context.Background()
 	registryAdmin, err := setupRegistryAdmin(
 		ctx,
