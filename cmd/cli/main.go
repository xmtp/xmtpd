package main

import (
	"context"
	"crypto/ecdsa"
	"errors"
	"fmt"
	"github.com/xmtp/xmtpd/pkg/config"
	"log"
	"os"

	"github.com/jessevdk/go-flags"
	"github.com/xmtp/xmtpd/pkg/blockchain"
	"github.com/xmtp/xmtpd/pkg/utils"
	"go.uber.org/zap"
)

<<<<<<< HEAD
=======
var Commit string = "unknown"

type globalOptions struct {
	Contracts config.ContractsOptions `group:"Contracts Options" namespace:"contracts"`
	Log       config.LogOptions       `group:"Log Options"       namespace:"log"`
}

>>>>>>> b9e0ffcb
type CLI struct {
	config.GlobalOptions
	Command       string
	GetPubKey     config.GetPubKeyOptions
	GenerateKey   config.GenerateKeyOptions
	RegisterNode  config.RegisterNodeOptions
	GetAllNodes   config.GetAllNodesOptions
	UpdateHealth  config.UpdateHealthOptions
	UpdateAddress config.UpdateAddressOptions
}

/*
*
Parse the command line options and return the CLI struct.

Some special care has to be made here to ensure that the required options are only evaluated for the correct command.
We use a wrapper type to scope the parser to only the universal options, allowing us to have required fields on
the options for each subcommand.
*
*/
func parseOptions(args []string) (*CLI, error) {
	var options config.GlobalOptions
	var generateKeyOptions config.GenerateKeyOptions
	var registerNodeOptions config.RegisterNodeOptions
	var getPubKeyOptions config.GetPubKeyOptions
	var getAllNodesOptions config.GetAllNodesOptions
	var updateHealthOptions config.UpdateHealthOptions
	var updateAddressOptions config.UpdateAddressOptions

	parser := flags.NewParser(&options, flags.Default)
	if _, err := parser.AddCommand("generate-key", "Generate a public/private keypair", "", &generateKeyOptions); err != nil {
		return nil, fmt.Errorf("Could not add generate-key command: %s", err)
	}
	if _, err := parser.AddCommand("register-node", "Register a node", "", &registerNodeOptions); err != nil {
		return nil, fmt.Errorf("Could not add register-node command: %s", err)
	}
	if _, err := parser.AddCommand("get-pub-key", "Get the public key for a private key", "", &getPubKeyOptions); err != nil {
		return nil, fmt.Errorf("Could not add get-pub-key command: %s", err)
	}
	if _, err := parser.AddCommand("get-all-nodes", "Get all nodes from the registry", "", &getAllNodesOptions); err != nil {
		return nil, fmt.Errorf("Could not add get-all-nodes command: %s", err)
	}
	if _, err := parser.AddCommand("mark-healthy", "Mark a node as healthy in the registry", "", &updateHealthOptions); err != nil {
		return nil, fmt.Errorf("Could not add mark-healthy command: %s", err)
	}
	if _, err := parser.AddCommand("mark-unhealthy", "Mark a node as unhealthy in the registry", "", &updateHealthOptions); err != nil {
		return nil, fmt.Errorf("Could not add mark-unhealthy command: %s", err)
	}
	if _, err := parser.AddCommand("update-address", "Update HTTP address of a node", "", &updateAddressOptions); err != nil {
		return nil, fmt.Errorf("Could not add update-address command: %s", err)
	}
	if _, err := parser.ParseArgs(args); err != nil {
		if err, ok := err.(*flags.Error); !ok || err.Type != flags.ErrHelp {
			return nil, fmt.Errorf("Could not parse options: %s", err)
		}
		return nil, nil
	}

	if parser.Active == nil {
		return nil, errors.New("No command provided")
	}

	return &CLI{
		options,
		parser.Active.Name,
		getPubKeyOptions,
		generateKeyOptions,
		registerNodeOptions,
		getAllNodesOptions,
		updateHealthOptions,
		updateAddressOptions,
	}, nil
}

func getPubKey(logger *zap.Logger, options *CLI) {
	privKey, err := utils.ParseEcdsaPrivateKey(options.GetPubKey.PrivateKey)
	if err != nil {
		logger.Fatal("could not parse private key", zap.Error(err))
	}
	logger.Info(
		"parsed private key",
		zap.String("pub-key", utils.EcdsaPublicKeyToString(privKey.Public().(*ecdsa.PublicKey))),
		zap.String("address", utils.EcdsaPublicKeyToAddress(privKey.Public().(*ecdsa.PublicKey))),
	)
	privKey.Public()
}
func registerNode(logger *zap.Logger, options *CLI) {
	ctx := context.Background()
	chainClient, err := blockchain.NewClient(ctx, options.Contracts.RpcUrl)
	if err != nil {
		logger.Fatal("could not create chain client", zap.Error(err))
	}

	signer, err := blockchain.NewPrivateKeySigner(
		options.RegisterNode.AdminPrivateKey,
		options.Contracts.ChainID,
	)

	if err != nil {
		logger.Fatal("could not create signer", zap.Error(err))
	}

	registryAdmin, err := blockchain.NewNodeRegistryAdmin(
		logger,
		chainClient,
		signer,
		options.Contracts,
	)
	if err != nil {
		logger.Fatal("could not create registry admin", zap.Error(err))
	}

	signingKeyPub, err := utils.ParseEcdsaPublicKey(options.RegisterNode.SigningKeyPub)
	if err != nil {
		logger.Fatal("could not decompress public key", zap.Error(err))
	}

	err = registryAdmin.AddNode(
		ctx,
		options.RegisterNode.OwnerAddress,
		signingKeyPub,
		options.RegisterNode.HttpAddress,
	)
	if err != nil {
		logger.Fatal("could not add node", zap.Error(err))
	}
	logger.Info(
		"successfully added node",
		zap.String("owner-address", options.RegisterNode.OwnerAddress),
		zap.String("node-http-address", options.RegisterNode.HttpAddress),
		zap.String("node-signing-key-pub", utils.EcdsaPublicKeyToString(signingKeyPub)),
	)
}

func generateKey(logger *zap.Logger) {
	privKey, err := utils.GenerateEcdsaPrivateKey()
	if err != nil {
		logger.Fatal("could not generate private key", zap.Error(err))
	}
	logger.Info(
		"generated private key",
		zap.String("private-key", utils.EcdsaPrivateKeyToString(privKey)),
		zap.String("public-key", utils.EcdsaPublicKeyToString(privKey.Public().(*ecdsa.PublicKey))),
		zap.String("address", utils.EcdsaPublicKeyToAddress(privKey.Public().(*ecdsa.PublicKey))),
	)
}

func getAllNodes(logger *zap.Logger, options *CLI) {
	ctx := context.Background()
	chainClient, err := blockchain.NewClient(ctx, options.Contracts.RpcUrl)
	if err != nil {
		logger.Fatal("could not create chain client", zap.Error(err))
	}

	caller, err := blockchain.NewNodeRegistryCaller(
		logger,
		chainClient,
		options.Contracts,
	)
	if err != nil {
		logger.Fatal("could not create registry admin", zap.Error(err))
	}

	nodes, err := caller.GetAllNodes(ctx)
	if err != nil {
		logger.Fatal("could not retrieve nodes from registry", zap.Error(err))
	}

	logger.Info(
		"got nodes",
		zap.Int("size", len(nodes)),
		zap.Any("nodes", nodes),
	)
}

func updateHealth(logger *zap.Logger, options *CLI, health bool) {
	ctx := context.Background()
	chainClient, err := blockchain.NewClient(ctx, options.Contracts.RpcUrl)
	if err != nil {
		logger.Fatal("could not create chain client", zap.Error(err))
	}

	signer, err := blockchain.NewPrivateKeySigner(
		options.UpdateHealth.AdminPrivateKey,
		options.Contracts.ChainID,
	)

	if err != nil {
		logger.Fatal("could not create signer", zap.Error(err))
	}

	registryAdmin, err := blockchain.NewNodeRegistryAdmin(
		logger,
		chainClient,
		signer,
		options.Contracts,
	)
	if err != nil {
		logger.Fatal("could not create registry admin", zap.Error(err))
	}

	err = registryAdmin.UpdateHealth(ctx, options.UpdateHealth.NodeId, health)
	if err != nil {
		logger.Fatal("could not update node health in registry", zap.Error(err))
	}
}

func updateAddress(logger *zap.Logger, options *CLI) {
	ctx := context.Background()
	chainClient, err := blockchain.NewClient(ctx, options.Contracts.RpcUrl)
	if err != nil {
		logger.Fatal("could not create chain client", zap.Error(err))
	}

	signer, err := blockchain.NewPrivateKeySigner(
		options.UpdateAddress.PrivateKey,
		options.Contracts.ChainID,
	)

	if err != nil {
		logger.Fatal("could not create signer", zap.Error(err))
	}

	registryAdmin, err := blockchain.NewNodeRegistryAdmin(
		logger,
		chainClient,
		signer,
		options.Contracts,
	)
	if err != nil {
		logger.Fatal("could not create registry admin", zap.Error(err))
	}

	err = registryAdmin.UpdateHttpAddress(
		ctx,
		options.UpdateAddress.NodeId,
		options.UpdateAddress.Address,
	)
	if err != nil {
		logger.Fatal("could not update node address in registry", zap.Error(err))
	}
}

func main() {
	for _, arg := range os.Args[1:] {
		if arg == "-v" || arg == "--version" {
			fmt.Printf("Version: %s\n", Commit)
			return
		}
	}

	options, err := parseOptions(os.Args[1:])
	if err != nil {
		log.Fatalf("Could not parse options: %s", err)
	}
	if options == nil {
		return
	}

	logger, _, err := utils.BuildLogger(options.Log)
	if err != nil {
		log.Fatalf("Could not build logger: %s", err)
	}
	switch options.Command {
	case "generate-key":
		generateKey(logger)
		return
	case "get-pub-key":
		getPubKey(logger, options)
		return
	case "register-node":
		registerNode(logger, options)
		return
	case "get-all-nodes":
		getAllNodes(logger, options)
		return
	case "mark-healthy":
		updateHealth(logger, options, true)
		return
	case "mark-unhealthy":
		updateHealth(logger, options, false)
		return
	case "update-address":
		updateAddress(logger, options)
		return
	}

}<|MERGE_RESOLUTION|>--- conflicted
+++ resolved
@@ -15,8 +15,6 @@
 	"go.uber.org/zap"
 )
 
-<<<<<<< HEAD
-=======
 var Commit string = "unknown"
 
 type globalOptions struct {
@@ -24,7 +22,6 @@
 	Log       config.LogOptions       `group:"Log Options"       namespace:"log"`
 }
 
->>>>>>> b9e0ffcb
 type CLI struct {
 	config.GlobalOptions
 	Command       string
