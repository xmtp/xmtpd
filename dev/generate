#!/usr/bin/env bash

set -euo pipefail

<<<<<<< HEAD
rm -rf pkg/proto/**/*.pb.go pkg/proto/**/*.pb.gw.go pkg/proto/**/*.swagger.json
if ! buf generate https://github.com/xmtp/proto.git#subdir=proto,branch=main; then
    echo "Failed to generate protobuf definitions"
    exit 1
fi

=======
>>>>>>> da49017d
go generate ./...
rm -rf pkg/mocks/*
./dev/abigen
mockery
<<<<<<< HEAD
sqlc generate
=======
sqlc generate

./dev/gen_protos
>>>>>>> da49017d
<|MERGE_RESOLUTION|>--- conflicted
+++ resolved
@@ -2,23 +2,9 @@
 
 set -euo pipefail
 
-<<<<<<< HEAD
-rm -rf pkg/proto/**/*.pb.go pkg/proto/**/*.pb.gw.go pkg/proto/**/*.swagger.json
-if ! buf generate https://github.com/xmtp/proto.git#subdir=proto,branch=main; then
-    echo "Failed to generate protobuf definitions"
-    exit 1
-fi
-
-=======
->>>>>>> da49017d
 go generate ./...
 rm -rf pkg/mocks/*
 ./dev/abigen
 mockery
-<<<<<<< HEAD
 sqlc generate
-=======
-sqlc generate
-
-./dev/gen_protos
->>>>>>> da49017d
+./dev/gen_protos