package api

import (
	"context"
	"database/sql"
	"fmt"
	"net"
	"strings"
	"sync"
	"time"

	"google.golang.org/grpc/reflection"

	"github.com/pires/go-proxyproto"
	"github.com/xmtp/xmtpd/pkg/proto/xmtpv4/message_api"
	"github.com/xmtp/xmtpd/pkg/registrant"
	"github.com/xmtp/xmtpd/pkg/tracing"
	"go.uber.org/zap"
	"google.golang.org/grpc"
	"google.golang.org/grpc/credentials/insecure"
	"google.golang.org/grpc/health"
	healthgrpc "google.golang.org/grpc/health/grpc_health_v1"
	"google.golang.org/grpc/keepalive"
)

type ApiServer struct {
	ctx          context.Context
	db           *sql.DB
	grpcListener net.Listener
	grpcServer   *grpc.Server
	log          *zap.Logger
	registrant   *registrant.Registrant
	service      message_api.ReplicationApiServer
	Wg           sync.WaitGroup
}

func NewAPIServer(
	ctx context.Context,
	writerDB *sql.DB,
	log *zap.Logger,
	port int,
	registrant *registrant.Registrant,
	enableReflection bool,
) (*ApiServer, error) {
	grpcListener, err := net.Listen("tcp", fmt.Sprintf("0.0.0.0:%d", port))

	if err != nil {
		return nil, err
	}
	s := &ApiServer{
		ctx: ctx,
		db:  writerDB,
		grpcListener: &proxyproto.Listener{
			Listener:          grpcListener,
			ReadHeaderTimeout: 10 * time.Second,
		},
		log:        log.Named("api"),
		registrant: registrant,
		Wg:         sync.WaitGroup{},
	}

	// TODO: Add interceptors

	options := []grpc.ServerOption{
		grpc.Creds(insecure.NewCredentials()),
		grpc.KeepaliveParams(keepalive.ServerParameters{
			Time: 5 * time.Minute,
		}),
		grpc.KeepaliveEnforcementPolicy(keepalive.EnforcementPolicy{
			PermitWithoutStream: true,
			MinTime:             15 * time.Second,
		}),
		// grpc.MaxRecvMsgSize(s.Config.Options.MaxMsgSize),
	}

	s.grpcServer = grpc.NewServer(options...)

	if enableReflection {
		// Register reflection service on gRPC server.
		reflection.Register(s.grpcServer)
		s.log.Info("enabling gRPC Server Reflection")
	}

	healthcheck := health.NewServer()
	healthgrpc.RegisterHealthServer(s.grpcServer, healthcheck)

	replicationService, err := NewReplicationApiService(ctx, log, registrant, writerDB)
	if err != nil {
		return nil, err
	}
	s.service = replicationService
	message_api.RegisterReplicationApiServer(s.grpcServer, s.service)

	tracing.GoPanicWrap(s.ctx, &s.Wg, "grpc", func(ctx context.Context) {
		s.log.Info("serving grpc", zap.String("address", s.grpcListener.Addr().String()))
		if err = s.grpcServer.Serve(s.grpcListener); err != nil &&
			!isErrUseOfClosedConnection(err) {
			s.log.Error("serving grpc", zap.Error(err))
		}
		log.Info("grpc thread has exited")
	})

	return s, nil
}

func (s *ApiServer) Addr() net.Addr {
	return s.grpcListener.Addr()
}

func (s *ApiServer) DialGRPCTest(ctx context.Context) (*grpc.ClientConn, error) {
	// https://github.com/grpc/grpc/blob/master/doc/naming.md
	dialAddr := fmt.Sprintf("passthrough://localhost/%s", s.grpcListener.Addr().String())
	println(dialAddr)
	return grpc.NewClient(
		dialAddr,
		grpc.WithTransportCredentials(insecure.NewCredentials()),
		grpc.WithDefaultCallOptions(),
	)
}

func (s *ApiServer) DialGRPC(dialAddr string) (*grpc.ClientConn, error) {
	return grpc.NewClient(
		dialAddr,
		grpc.WithTransportCredentials(insecure.NewCredentials()),
		grpc.WithDefaultCallOptions(),
	)
}

func (s *ApiServer) gracefulShutdown(timeout time.Duration) {
	ctx, cancel := context.WithCancel(context.Background())
	// Attempt to use GracefulStop up until the timeout
	go func() {
		defer cancel()
		s.grpcServer.GracefulStop()
	}()
	go func() {
		defer cancel()
		<-time.NewTimer(timeout).C
<<<<<<< HEAD
=======
		s.log.Info("Graceful shutdown timed out. Stopping...")
>>>>>>> 26d97f25
		s.grpcServer.Stop()
	}()
	<-ctx.Done()
}

func (s *ApiServer) Close() {
	s.log.Info("closing")
	if s.grpcServer != nil {
		s.gracefulShutdown(1 * time.Second)
	}
	if s.grpcListener != nil {
		if err := s.grpcListener.Close(); err != nil && !isErrUseOfClosedConnection(err) {
			s.log.Error("closing grpc listener", zap.Error(err))
		}
		s.grpcListener = nil
	}
	s.Wg.Wait()
	s.log.Info("closed")
}

func isErrUseOfClosedConnection(err error) bool {
	return strings.Contains(err.Error(), "use of closed network connection")
}<|MERGE_RESOLUTION|>--- conflicted
+++ resolved
@@ -136,10 +136,7 @@
 	go func() {
 		defer cancel()
 		<-time.NewTimer(timeout).C
-<<<<<<< HEAD
-=======
 		s.log.Info("Graceful shutdown timed out. Stopping...")
->>>>>>> 26d97f25
 		s.grpcServer.Stop()
 	}()
 	<-ctx.Done()
