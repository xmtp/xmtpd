package api

import (
	"context"
	"database/sql"

	"github.com/xmtp/xmtpd/pkg/blockchain"
	"github.com/xmtp/xmtpd/pkg/db"
	"github.com/xmtp/xmtpd/pkg/db/queries"
	"github.com/xmtp/xmtpd/pkg/proto/identity/associations"
	"github.com/xmtp/xmtpd/pkg/proto/xmtpv4/message_api"
	"github.com/xmtp/xmtpd/pkg/registrant"
	"github.com/xmtp/xmtpd/pkg/utils"
	"google.golang.org/grpc/codes"
	"google.golang.org/grpc/metadata"
	"google.golang.org/grpc/status"
	"google.golang.org/protobuf/proto"

	"go.uber.org/zap"
)

const (
	maxRequestedRows     uint32 = 1000
	maxVectorClockLength int    = 100
)

type Service struct {
	message_api.UnimplementedReplicationApiServer

<<<<<<< HEAD
	ctx             context.Context
	log             *zap.Logger
	registrant      *registrant.Registrant
	store           *sql.DB
	publishWorker   *publishWorker
	subscribeWorker *subscribeWorker
=======
	ctx              context.Context
	log              *zap.Logger
	registrant       *registrant.Registrant
	store            *sql.DB
	worker           *PublishWorker
	messagePublisher blockchain.IMessagePublisher
>>>>>>> 71bd0c49
}

func NewReplicationApiService(
	ctx context.Context,
	log *zap.Logger,
	registrant *registrant.Registrant,
	store *sql.DB,
	messagePublisher blockchain.IMessagePublisher,

) (*Service, error) {
	publishWorker, err := startPublishWorker(ctx, log, registrant, store)
	if err != nil {
		return nil, err
	}
	subscribeWorker, err := startSubscribeWorker(ctx, log, store)
	if err != nil {
		return nil, err
	}

	return &Service{
<<<<<<< HEAD
		ctx:             ctx,
		log:             log,
		registrant:      registrant,
		store:           store,
		publishWorker:   publishWorker,
		subscribeWorker: subscribeWorker,
=======
		ctx:              ctx,
		log:              log,
		registrant:       registrant,
		store:            store,
		worker:           worker,
		messagePublisher: messagePublisher,
>>>>>>> 71bd0c49
	}, nil
}

func (s *Service) Close() {
	s.log.Info("closed")
}

func (s *Service) BatchSubscribeEnvelopes(
	req *message_api.BatchSubscribeEnvelopesRequest,
	stream message_api.ReplicationApi_BatchSubscribeEnvelopesServer,
) error {
	log := s.log.With(zap.String("method", "batchSubscribe"))

	// Send a header (any header) to fix an issue with Tonic based GRPC clients.
	// See: https://github.com/xmtp/libxmtp/pull/58
	err := stream.SendHeader(metadata.Pairs("subscribed", "true"))
	if err != nil {
		return status.Errorf(codes.Internal, "could not send header: %v", err)
	}

	requests := req.GetRequests()
	if len(requests) == 0 {
		return status.Errorf(codes.InvalidArgument, "missing requests")
	}

	ch, err := s.subscribeWorker.listen(stream.Context(), requests)
	if err != nil {
		return status.Errorf(codes.InvalidArgument, "invalid subscription request: %v", err)
	}

	for {
		select {
		case envs, open := <-ch:
			if open {
				err := stream.Send(&message_api.BatchSubscribeEnvelopesResponse{
					Envelopes: envs,
				})
				if err != nil {
					return status.Errorf(codes.Internal, "error sending envelope: %v", err)
				}
			} else {
				// TODO(rich) Recover from backpressure
				log.Debug("channel closed by worker")
				return nil
			}
		case <-stream.Context().Done():
			log.Debug("stream closed")
			return nil
		case <-s.ctx.Done():
			log.Info("service closed")
			return nil
		}
	}
}

func (s *Service) QueryEnvelopes(
	ctx context.Context,
	req *message_api.QueryEnvelopesRequest,
) (*message_api.QueryEnvelopesResponse, error) {
	log := s.log.With(zap.String("method", "query"))
	params, err := s.queryReqToDBParams(req)
	if err != nil {
		return nil, err
	}

	rows, err := queries.New(s.store).SelectGatewayEnvelopes(ctx, *params)
	if err != nil {
		return nil, status.Errorf(codes.Internal, "could not select envelopes: %v", err)
	}

	envs := make([]*message_api.OriginatorEnvelope, 0, len(rows))
	for _, row := range rows {
		originatorEnv := &message_api.OriginatorEnvelope{}
		err := proto.Unmarshal(row.OriginatorEnvelope, originatorEnv)
		if err != nil {
			// We expect to have already validated the envelope when it was inserted
			log.Error("could not unmarshal originator envelope", zap.Error(err))
			continue
		}
		envs = append(envs, originatorEnv)
	}

	return &message_api.QueryEnvelopesResponse{
		Envelopes: envs,
	}, nil
}

func (s *Service) queryReqToDBParams(
	req *message_api.QueryEnvelopesRequest,
) (*queries.SelectGatewayEnvelopesParams, error) {
	params := queries.SelectGatewayEnvelopesParams{
		Topic:             nil,
		OriginatorNodeID:  sql.NullInt32{},
		RowLimit:          sql.NullInt32{},
		CursorNodeIds:     nil,
		CursorSequenceIds: nil,
	}

	query := req.GetQuery()
	if query == nil {
		return nil, status.Errorf(codes.InvalidArgument, "missing query")
	}

	switch filter := query.GetFilter().(type) {
	case *message_api.EnvelopesQuery_Topic:
		if len(filter.Topic) == 0 {
			return nil, status.Errorf(codes.InvalidArgument, "missing topic")
		}
		params.Topic = filter.Topic
	case *message_api.EnvelopesQuery_OriginatorNodeId:
		params.OriginatorNodeID = db.NullInt32(int32(filter.OriginatorNodeId))
	default:
	}

	vc := query.GetLastSeen().GetNodeIdToSequenceId()
	if len(vc) > maxVectorClockLength {
		return nil, status.Errorf(
			codes.InvalidArgument,
			"vector clock length exceeds maximum of %d",
			maxVectorClockLength,
		)
	}
	db.SetVectorClock(&params, vc)

	limit := req.GetLimit()
	if limit > 0 && limit <= maxRequestedRows {
		params.RowLimit = db.NullInt32(int32(limit))
	}

	return &params, nil
}

func (s *Service) PublishEnvelope(
	ctx context.Context,
	req *message_api.PublishEnvelopeRequest,
) (*message_api.PublishEnvelopeResponse, error) {
	clientEnv, err := s.validatePayerInfo(req.GetPayerEnvelope())
	if err != nil {
		return nil, err
	}

	topic, err := s.validateClientInfo(clientEnv)
	if err != nil {
		return nil, err
	}

	identityUpdate := clientEnv.GetIdentityUpdate()
	if identityUpdate != nil {
		err = s.publishIdentityUpdate(ctx, identityUpdate)
		if err != nil {
			s.log.Error("could not publish identity update", zap.Error(err))
			return nil, status.Errorf(codes.Internal, "could not publish identity update: %v", err)
		}
		return nil, nil
	}

	// TODO(rich): If it is a commit, and not an identity update, publish it to blockchain instead

	payerBytes, err := proto.Marshal(req.GetPayerEnvelope())
	if err != nil {
		return nil, status.Errorf(codes.Internal, "could not marshal envelope: %v", err)
	}

	stagedEnv, err := queries.New(s.store).
		InsertStagedOriginatorEnvelope(ctx, queries.InsertStagedOriginatorEnvelopeParams{
			Topic:         topic,
			PayerEnvelope: payerBytes,
		})
	if err != nil {
		return nil, status.Errorf(codes.Internal, "could not insert staged envelope: %v", err)
	}
	s.publishWorker.notifyStagedPublish()

	originatorEnv, err := s.registrant.SignStagedEnvelope(stagedEnv)
	if err != nil {
		return nil, status.Errorf(codes.Internal, "could not sign envelope: %v", err)
	}

	return &message_api.PublishEnvelopeResponse{OriginatorEnvelope: originatorEnv}, nil
}

func (s *Service) publishIdentityUpdate(
	ctx context.Context,
	identityUpdate *associations.IdentityUpdate,
) error {
	identityUpdateBytes, err := proto.Marshal(identityUpdate)
	if err != nil {
		return err
	}
	inboxId, err := utils.ParseInboxId(identityUpdate.InboxId)
	if err != nil {
		return err
	}
	return s.messagePublisher.PublishIdentityUpdate(
		ctx,
		inboxId,
		identityUpdateBytes,
	)
}

func (s *Service) GetInboxIds(
	ctx context.Context,
	req *message_api.GetInboxIdsRequest,
) (*message_api.GetInboxIdsResponse, error) {
	logger := s.log.With(zap.String("method", "GetInboxIds"))
	queries := queries.New(s.store)
	addresses := []string{}
	for _, request := range req.Requests {
		addresses = append(addresses, request.GetAddress())
	}

	addressLogEntries, err := queries.GetAddressLogs(ctx, addresses)
	if err != nil {
		return nil, err
	}

	out := make([]*message_api.GetInboxIdsResponse_Response, len(addresses))

	for index, address := range addresses {
		resp := message_api.GetInboxIdsResponse_Response{}
		resp.Address = address

		for _, logEntry := range addressLogEntries {
			if logEntry.Address == address {
				inboxId := logEntry.InboxID
				resp.InboxId = &inboxId
			}
		}
		out[index] = &resp
	}

	logger.Info("got inbox ids", zap.Int("numResponses", len(out)))

	return &message_api.GetInboxIdsResponse{
		Responses: out,
	}, nil
}

func (s *Service) validatePayerInfo(
	payerEnv *message_api.PayerEnvelope,
) (*message_api.ClientEnvelope, error) {
	clientBytes := payerEnv.GetUnsignedClientEnvelope()
	sig := payerEnv.GetPayerSignature()
	if (clientBytes == nil) || (sig == nil) {
		return nil, status.Errorf(codes.InvalidArgument, "missing envelope or signature")
	}
	// TODO(rich): Verify payer signature

	clientEnv := &message_api.ClientEnvelope{}
	err := proto.Unmarshal(clientBytes, clientEnv)
	if err != nil {
		return nil, status.Errorf(
			codes.InvalidArgument,
			"could not unmarshal client envelope: %v",
			err,
		)
	}

	return clientEnv, nil
}

func (s *Service) validateClientInfo(clientEnv *message_api.ClientEnvelope) ([]byte, error) {
	if clientEnv.GetAad().GetTargetOriginator() != s.registrant.NodeID() {
		return nil, status.Errorf(
			codes.InvalidArgument,
			"invalid target originator %d, originator ID is %d",
			clientEnv.GetAad().GetTargetOriginator(),
			s.registrant.NodeID(),
		)
	}

	topic := clientEnv.GetAad().GetTargetTopic()
	if len(topic) == 0 {
		return nil, status.Errorf(codes.InvalidArgument, "missing target topic")
	}

	// TODO(rich): Verify all originators have synced past `last_seen`
	// TODO(rich): Check that the blockchain sequence ID is equal to the latest on the group
	// TODO(rich): Perform any payload-specific validation (e.g. identity updates)

	return topic, nil
}<|MERGE_RESOLUTION|>--- conflicted
+++ resolved
@@ -27,21 +27,13 @@
 type Service struct {
 	message_api.UnimplementedReplicationApiServer
 
-<<<<<<< HEAD
 	ctx             context.Context
 	log             *zap.Logger
 	registrant      *registrant.Registrant
 	store           *sql.DB
 	publishWorker   *publishWorker
 	subscribeWorker *subscribeWorker
-=======
-	ctx              context.Context
-	log              *zap.Logger
-	registrant       *registrant.Registrant
-	store            *sql.DB
-	worker           *PublishWorker
 	messagePublisher blockchain.IMessagePublisher
->>>>>>> 71bd0c49
 }
 
 func NewReplicationApiService(
@@ -62,21 +54,13 @@
 	}
 
 	return &Service{
-<<<<<<< HEAD
 		ctx:             ctx,
 		log:             log,
 		registrant:      registrant,
 		store:           store,
 		publishWorker:   publishWorker,
 		subscribeWorker: subscribeWorker,
-=======
-		ctx:              ctx,
-		log:              log,
-		registrant:       registrant,
-		store:            store,
-		worker:           worker,
 		messagePublisher: messagePublisher,
->>>>>>> 71bd0c49
 	}, nil
 }
 
