package blockchain

import (
	"context"
	"errors"
	"fmt"
	"math/big"
	"strings"
	"sync"
	"time"

	"github.com/ethereum/go-ethereum/core"
	"github.com/xmtp/xmtpd/pkg/tracing"
	"github.com/xmtp/xmtpd/pkg/utils"

	"github.com/ethereum/go-ethereum/accounts/abi/bind"
	"github.com/ethereum/go-ethereum/common"
	"github.com/ethereum/go-ethereum/core/types"
	"github.com/ethereum/go-ethereum/ethclient"
	gm "github.com/xmtp/xmtpd/pkg/abi/groupmessagebroadcaster"
	iu "github.com/xmtp/xmtpd/pkg/abi/identityupdatebroadcaster"
	"github.com/xmtp/xmtpd/pkg/blockchain/noncemanager"
	"github.com/xmtp/xmtpd/pkg/config"
	"go.uber.org/zap"
)

var ErrNoLogsFound = errors.New("no logs found")

// BlockchainPublisher can publish to the blockchain, signing messages using the provided signer.
type BlockchainPublisher struct {
	signer                 TransactionSigner
	client                 *ethclient.Client
	messagesContract       *gm.GroupMessageBroadcaster
	identityUpdateContract *iu.IdentityUpdateBroadcaster
	logger                 *zap.Logger
	nonceManager           noncemanager.NonceManager
	replenishCancel        context.CancelFunc
	wg                     sync.WaitGroup
}

func NewBlockchainPublisher(
	ctx context.Context,
	logger *zap.Logger,
	client *ethclient.Client,
	signer TransactionSigner,
	contractOptions config.ContractsOptions,
	nonceManager noncemanager.NonceManager,
) (*BlockchainPublisher, error) {
	if client == nil {
		return nil, errors.New("client is nil")
	}

	messagesContract, err := gm.NewGroupMessageBroadcaster(
		common.HexToAddress(contractOptions.AppChain.GroupMessageBroadcasterAddress),
		client,
	)
	if err != nil {
		return nil, err
	}

	identityUpdateContract, err := iu.NewIdentityUpdateBroadcaster(
		common.HexToAddress(contractOptions.AppChain.IdentityUpdateBroadcasterAddress),
		client,
	)
	if err != nil {
		return nil, err
	}

	nonce, err := client.PendingNonceAt(ctx, signer.FromAddress())
	if err != nil {
		return nil, err
	}

	logger.Info(fmt.Sprintf("Starting server with blockchain nonce: %d", nonce))

	err = nonceManager.FastForwardNonce(ctx, *new(big.Int).SetUint64(nonce))
	if err != nil {
		return nil, err
	}

	replenishCtx, cancel := context.WithCancel(ctx)

	streamerLogger := logger.Named("GroupBlockchainPublisher").
		With(zap.String("contractAddress", contractOptions.AppChain.GroupMessageBroadcasterAddress))

	publisher := BlockchainPublisher{
		signer:                 signer,
		logger:                 streamerLogger,
		messagesContract:       messagesContract,
		identityUpdateContract: identityUpdateContract,
		client:                 client,
		nonceManager:           nonceManager,
		replenishCancel:        cancel,
	}

	tracing.GoPanicWrap(
		replenishCtx,
		&publisher.wg,
		"replenish-nonces", func(innerCtx context.Context) {
			ticker := time.NewTicker(10 * time.Second)
			for {
				select {
				case <-innerCtx.Done():
					return
				case <-ticker.C:
					nonce, err := client.PendingNonceAt(innerCtx, signer.FromAddress())
					if err != nil {
						logger.Error("error getting pending nonce", zap.Error(err))
						continue
					}
					err = nonceManager.Replenish(innerCtx, *new(big.Int).SetUint64(nonce))
					if err != nil {
						logger.Error("error replenishing nonce", zap.Error(err))
					}
				}
			}
		},
	)

	return &publisher, nil
}

func (m *BlockchainPublisher) PublishGroupMessage(
	ctx context.Context,
	groupID [16]byte,
	message []byte,
) (*gm.GroupMessageBroadcasterMessageSent, error) {
	if len(message) == 0 {
		return nil, errors.New("message is empty")
	}

	logs, err := withNonce(
		ctx,
		m.logger,
		m.nonceManager,
		func(ctx context.Context, nonce big.Int) (*types.Transaction, error) {
			return m.messagesContract.AddMessage(&bind.TransactOpts{
				Context: ctx,
				Nonce:   &nonce,
				From:    m.signer.FromAddress(),
				Signer:  m.signer.SignerFunc(),
			}, groupID, message)
		},
		func(ctx context.Context, transaction *types.Transaction) ([]*gm.GroupMessageBroadcasterMessageSent, error) {
			receipt, err := WaitForTransaction(
				ctx,
				m.logger,
				m.client,
				2*time.Second,
				250*time.Millisecond,
				transaction.Hash(),
			)
			if err != nil {
				return nil, err
			}

			if receipt == nil {
				return nil, errors.New("transaction receipt is nil")
			}

			return findLogs(
				receipt,
				m.messagesContract.ParseMessageSent,
				1,
			)
		},
	)
	if err != nil {
		return nil, err
	}

	if len(logs) != 1 {
		return nil, ErrNoLogsFound
	}

	return logs[0], nil
}

func (m *BlockchainPublisher) BootstrapGroupMessages(
	ctx context.Context,
	groupIDs [][16]byte,
	messages [][]byte,
	sequenceIDs []uint64,
) ([]*gm.GroupMessageBroadcasterMessageSent, error) {
	if len(messages) != len(groupIDs) || len(messages) != len(sequenceIDs) {
		return nil, errors.New("messages, groupIDs, and sequenceIDs must have the same length")
	}

	return withNonce(
		ctx,
		m.logger,
		m.nonceManager,
		func(ctx context.Context, nonce big.Int) (*types.Transaction, error) {
			return m.messagesContract.BootstrapMessages(
				&bind.TransactOpts{
					Context: ctx,
					Nonce:   &nonce,
					From:    m.signer.FromAddress(),
					Signer:  m.signer.SignerFunc(),
				},
				groupIDs,
				messages,
				sequenceIDs,
			)
		},
		func(ctx context.Context, transaction *types.Transaction) ([]*gm.GroupMessageBroadcasterMessageSent, error) {
			receipt, err := WaitForTransaction(
				ctx,
				m.logger,
				m.client,
				2*time.Second,
				250*time.Millisecond,
				transaction.Hash(),
			)
			if err != nil {
				return nil, err
			}

			if receipt == nil {
				return nil, errors.New("transaction receipt is nil")
			}

			return findLogs(
				receipt,
				m.messagesContract.ParseMessageSent,
				len(groupIDs),
			)
		},
	)
}

/*
	function bootstrapMessages(
		bytes16[] calldata groupIds_,
		bytes[] calldata messages_,
		uint64[] calldata sequenceIds_
	)
*/

func (m *BlockchainPublisher) PublishIdentityUpdate(
	ctx context.Context,
	inboxID [32]byte,
	identityUpdate []byte,
) (*iu.IdentityUpdateBroadcasterIdentityUpdateCreated, error) {
	if len(identityUpdate) == 0 {
		return nil, errors.New("identity update is empty")
	}

	logs, err := withNonce(
		ctx,
		m.logger,
		m.nonceManager,
		func(ctx context.Context, nonce big.Int) (*types.Transaction, error) {
			return m.identityUpdateContract.AddIdentityUpdate(&bind.TransactOpts{
				Context: ctx,
				Nonce:   &nonce,
				From:    m.signer.FromAddress(),
				Signer:  m.signer.SignerFunc(),
			}, inboxID, identityUpdate)
		},
		func(ctx context.Context, transaction *types.Transaction) ([]*iu.IdentityUpdateBroadcasterIdentityUpdateCreated, error) {
			receipt, err := WaitForTransaction(
				ctx,
				m.logger,
				m.client,
				2*time.Second,
				250*time.Millisecond,
				transaction.Hash(),
			)
			if err != nil {
				return nil, err
			}

			if receipt == nil {
				return nil, errors.New("transaction receipt is nil")
			}

			return findLogs(
				receipt,
				m.identityUpdateContract.ParseIdentityUpdateCreated,
				1,
			)
		},
	)
	if err != nil {
		return nil, err
	}

	if len(logs) != 1 {
		return nil, ErrNoLogsFound
	}

	return logs[0], nil
}

func (m *BlockchainPublisher) BootstrapIdentityUpdates(
	ctx context.Context,
	inboxIDs [][32]byte,
	identityUpdates [][]byte,
	sequenceIDs []uint64,
) ([]*iu.IdentityUpdateBroadcasterIdentityUpdateCreated, error) {
	if len(identityUpdates) != len(inboxIDs) || len(identityUpdates) != len(sequenceIDs) {
		return nil, errors.New(
			"identityUpdates, inboxIDs, and sequenceIDs must have the same length",
		)
	}

	return withNonce(
		ctx,
		m.logger,
		m.nonceManager,
		func(ctx context.Context, nonce big.Int) (*types.Transaction, error) {
			return m.identityUpdateContract.BootstrapIdentityUpdates(
				&bind.TransactOpts{
					Context: ctx,
					Nonce:   &nonce,
					From:    m.signer.FromAddress(),
					Signer:  m.signer.SignerFunc(),
				},
				inboxIDs,
				identityUpdates,
				sequenceIDs,
			)
		},
		func(ctx context.Context, transaction *types.Transaction) ([]*iu.IdentityUpdateBroadcasterIdentityUpdateCreated, error) {
			receipt, err := WaitForTransaction(
				ctx,
				m.logger,
				m.client,
				2*time.Second,
				250*time.Millisecond,
				transaction.Hash(),
			)
			if err != nil {
				return nil, err
			}

			if receipt == nil {
				return nil, errors.New("transaction receipt is nil")
			}

			return findLogs(
				receipt,
				m.identityUpdateContract.ParseIdentityUpdateCreated,
				len(inboxIDs),
			)
		},
	)
}

<<<<<<< HEAD
/*
   function bootstrapIdentityUpdates(
       bytes32[] calldata inboxIds_,
       bytes[] calldata identityUpdates_,
       uint64[] calldata sequenceIds_
   )
*/

func findLog[T any](
=======
func findLogs[T any](
>>>>>>> 9713b86c
	receipt *types.Receipt,
	parseFunc func(types.Log) (*T, error),
	expectedEventCount int,
) ([]*T, error) {
	events := make([]*T, 0, expectedEventCount)

	for _, logEntry := range receipt.Logs {
		if logEntry == nil {
			continue
		}

		event, err := parseFunc(*logEntry)
		if err != nil {
			continue
		}

		events = append(events, event)
	}

	if len(events) == 0 {
		return nil, ErrNoLogsFound
	}

	return events, nil
}

func withNonce[T any](ctx context.Context,
	logger *zap.Logger,
	nonceManager noncemanager.NonceManager,
	create func(context.Context, big.Int) (*types.Transaction, error),
	wait func(context.Context, *types.Transaction) ([]*T, error),
) ([]*T, error) {
	var tx *types.Transaction
	var nonceContext *noncemanager.NonceContext
	var err error

	for {
		nonceContext, err = nonceManager.GetNonce(ctx)
		if err != nil {
			return nil, err
		}
		nonce := nonceContext.Nonce
		tx, err = create(ctx, nonce)
		if err != nil {
			if errors.Is(err, core.ErrNonceTooLow) ||
				strings.Contains(
					err.Error(),
					"nonce too low",
				) ||
				strings.Contains(err.Error(), "replacement transaction underpriced") {
				logger.Debug(
					"Nonce already used, consuming and moving on...",
					zap.Uint64("nonce", nonce.Uint64()),
					zap.Error(err),
				)

				err = nonceContext.Consume()
				if err != nil {
					nonceContext.Cancel()
					return nil, err
				}
				continue
			}

			if strings.Contains(
				err.Error(),
				"nonce too high",
			) {
				// we have been hammering the blockchain too hard
				// back off for a little bit
				logger.Debug(
					"Nonce too high, backing off...",
					zap.Uint64("nonce", nonce.Uint64()),
					zap.Error(err),
				)
				utils.RandomSleep(ctx, 500*time.Millisecond)
				nonceContext.Cancel()
				continue
			}

			nonceContext.Cancel()
			return nil, err
		}
		break
	}

	defer func() {
		if err != nil {
			nonceContext.Cancel()
		}
	}()

	val, err := wait(ctx, tx)
	if err != nil {
		return nil, err
	}

	err = nonceContext.Consume()
	if err != nil {
		return nil, err
	}

	return val, nil
}

func (m *BlockchainPublisher) Close() {
	m.logger.Info("closing blockchain publisher")
	m.replenishCancel()
	m.wg.Wait()
}<|MERGE_RESOLUTION|>--- conflicted
+++ resolved
@@ -348,19 +348,7 @@
 	)
 }
 
-<<<<<<< HEAD
-/*
-   function bootstrapIdentityUpdates(
-       bytes32[] calldata inboxIds_,
-       bytes[] calldata identityUpdates_,
-       uint64[] calldata sequenceIds_
-   )
-*/
-
-func findLog[T any](
-=======
 func findLogs[T any](
->>>>>>> 9713b86c
 	receipt *types.Receipt,
 	parseFunc func(types.Log) (*T, error),
 	expectedEventCount int,
