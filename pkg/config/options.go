--- conflicted
+++ resolved
@@ -10,24 +10,6 @@
 }
 
 type ContractsOptions struct {
-<<<<<<< HEAD
-	BackfillBlockSize uint64 `long:"backfill-block-size" env:"XMTPD_CONTRACTS_BACKFILL_BLOCK_SIZE" description:"Maximal size of a backfill block" default:"500"`
-
-=======
-	// Deprecated: Use AppChainOptions and SettlementChainOptions instead.
-	// TODO: Remove.
-	RpcUrl                         string        `long:"rpc-url"                   env:"XMTPD_CONTRACTS_RPC_URL"                   description:"Blockchain RPC URL"`
-	MessagesContractAddress        string        `long:"messages-address"          env:"XMTPD_CONTRACTS_MESSAGES_ADDRESS"          description:"Message contract address"`
-	IdentityUpdatesContractAddress string        `long:"identity-updates-address"  env:"XMTPD_CONTRACTS_IDENTITY_UPDATES_ADDRESS"  description:"Identity updates contract address"`
-	RateRegistryContractAddress    string        `long:"rates-registry-address"    env:"XMTPD_CONTRACTS_RATES_MANAGER_ADDRESS"     description:"Rates manager contract address"`
-	ChainID                        int           `long:"chain-id"                  env:"XMTPD_CONTRACTS_CHAIN_ID"                  description:"Chain ID for the appchain"                                    default:"31337"`
-	RegistryRefreshInterval        time.Duration `long:"registry-refresh-interval" env:"XMTPD_CONTRACTS_REGISTRY_REFRESH_INTERVAL" description:"Refresh interval for the nodes registry"                      default:"60s"`
-	RatesRefreshInterval           time.Duration `long:"rates-refresh-interval"    env:"XMTPD_CONTRACTS_RATES_REFRESH_INTERVAL"    description:"Refresh interval for the rates manager"                       default:"300s"`
-	MaxChainDisconnectTime         time.Duration `long:"max-chain-disconnect-time" env:"XMTPD_CONTRACTS_MAX_CHAIN_DISCONNECT_TIME" description:"Maximum time to allow the node to operate while disconnected" default:"300s"`
-	NodesContract                  NodesContractOption
-
-	// New options for app and settlement chains multi-chain deployments.
->>>>>>> bf2da266
 	AppChain        AppChainOptions        `group:"Application Chain Options" namespace:"app-chain"`
 	SettlementChain SettlementChainOptions `group:"Settlement Chain Options"  namespace:"settlement-chain"`
 
