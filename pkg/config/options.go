package config

import (
	"time"
)

type ApiOptions struct {
	Port     int `short:"p" long:"port"      description:"Port to listen on"      env:"XMTPD_API_PORT"      default:"5050"`
	HTTPPort int `          long:"http-port" description:"HTTP Port to listen on" env:"XMTPD_HTTP_API_PORT" default:"5055"`
}

type ContractsOptions struct {
	AppChain        AppChainOptions        `group:"Application Chain Options" namespace:"app-chain"`
	SettlementChain SettlementChainOptions `group:"Settlement Chain Options"  namespace:"settlement-chain"`

	ConfigFilePath string `long:"config-file-path" env:"XMTPD_CONTRACTS_CONFIG_FILE_PATH" description:"Path to the JSON contracts config file"`
	ConfigJson     string `long:"config-json"      env:"XMTPD_CONTRACTS_CONFIG_JSON"      description:"JSON contracts config"`
}

type AppChainOptions struct {
	WssURL                           string        `long:"wss-url"                             env:"XMTPD_APP_CHAIN_WSS_URL"                           description:"Blockchain WSS URL"`
	ChainID                          int           `long:"chain-id"                            env:"XMTPD_APP_CHAIN_CHAIN_ID"                          description:"Chain ID for the application chain"                           default:"31337"`
	MaxChainDisconnectTime           time.Duration `long:"max-chain-disconnect-time"           env:"XMTPD_APP_CHAIN_MAX_CHAIN_DISCONNECT_TIME"         description:"Maximum time to allow the node to operate while disconnected" default:"60s"`
	BackfillBlockPageSize            uint64        `long:"backfill-block-page-size"            env:"XMTPD_APP_CHAIN_BACKFILL_BLOCK_PAGE_SIZE"          description:"Maximal size of a backfill block page"                        default:"500"`
	GroupMessageBroadcasterAddress   string        `long:"group-message-broadcaster-address"   env:"XMTPD_APP_CHAIN_GROUP_MESSAGE_BROADCAST_ADDRESS"   description:"Group message broadcaster contract address"`
	IdentityUpdateBroadcasterAddress string        `long:"identity-update-broadcaster-address" env:"XMTPD_APP_CHAIN_IDENTITY_UPDATE_BROADCAST_ADDRESS" description:"Identity update broadcaster contract address"`
	DeploymentBlock                  uint64        `long:"deployment-block"                    env:"XMTPD_APP_CHAIN_DEPLOYMENT_BLOCK"                  description:"Deployment block for the application chain"                   default:"0"`
}

type SettlementChainOptions struct {
	WssURL                      string        `long:"wss-url"                        env:"XMTPD_SETTLEMENT_CHAIN_WSS_URL"                        description:"Blockchain WSS URL"`
	ChainID                     int           `long:"chain-id"                       env:"XMTPD_SETTLEMENT_CHAIN_CHAIN_ID"                       description:"Chain ID for the settlement chain"                            default:"31337"`
	MaxChainDisconnectTime      time.Duration `long:"max-chain-disconnect-time"      env:"XMTPD_SETTLEMENT_CHAIN_MAX_CHAIN_DISCONNECT_TIME"      description:"Maximum time to allow the node to operate while disconnected" default:"300s"`
	BackfillBlockPageSize       uint64        `long:"backfill-block-page-size"       env:"XMTPD_SETTLEMENT_CHAIN_BACKFILL_BLOCK_PAGE_SIZE"       description:"Maximal size of a backfill block page"                        default:"500"`
	NodeRegistryAddress         string        `long:"node-registry-address"          env:"XMTPD_SETTLEMENT_CHAIN_NODE_REGISTRY_ADDRESS"          description:"Node Registry contract address"`
	NodeRegistryRefreshInterval time.Duration `long:"node-registry-refresh-interval" env:"XMTPD_SETTLEMENT_CHAIN_NODE_REGISTRY_REFRESH_INTERVAL" description:"Refresh interval for the nodes registry"                      default:"60s"`
	RateRegistryAddress         string        `long:"rate-registry-address"          env:"XMTPD_SETTLEMENT_CHAIN_RATE_REGISTRY_ADDRESS"          description:"Rate registry contract address"`
	RateRegistryRefreshInterval time.Duration `long:"rate-registry-refresh-interval" env:"XMTPD_SETTLEMENT_CHAIN_RATE_REGISTRY_REFRESH_INTERVAL" description:"Refresh interval for the rate registry"                       default:"300s"`
	ParameterRegistryAddress    string        `long:"parameter-registry-address"     env:"XMTPD_SETTLEMENT_CHAIN_PARAMETER_REGISTRY_ADDRESS"     description:"Parameter Registry contract address"`
	PayerRegistryAddress        string        `long:"payer-registry-address"         env:"XMTPD_SETTLEMENT_CHAIN_PAYER_REGISTRY_ADDRESS"         description:"Payer Registry contract address"`
	PayerReportManagerAddress   string        `long:"payer-report-manager-address"   env:"XMTPD_SETTLEMENT_CHAIN_PAYER_REPORT_MANAGER_ADDRESS"   description:"Payer Report Manager contract address"`
	DeploymentBlock             uint64        `long:"deployment-block"               env:"XMTPD_SETTLEMENT_CHAIN_DEPLOYMENT_BLOCK"               description:"Deployment block for the settlement chain"                    default:"0"`
}

type DbOptions struct {
	ReaderConnectionString string        `long:"reader-connection-string" env:"XMTPD_DB_READER_CONNECTION_STRING" description:"Reader connection string"`
	WriterConnectionString string        `long:"writer-connection-string" env:"XMTPD_DB_WRITER_CONNECTION_STRING" description:"Writer connection string"`
	ReadTimeout            time.Duration `long:"read-timeout"             env:"XMTPD_DB_READ_TIMEOUT"             description:"Timeout for reading from the database"          default:"10s"`
	WriteTimeout           time.Duration `long:"write-timeout"            env:"XMTPD_DB_WRITE_TIMEOUT"            description:"Timeout for writing to the database"            default:"10s"`
	MaxOpenConns           int           `long:"max-open-conns"           env:"XMTPD_DB_MAX_OPEN_CONNS"           description:"Maximum number of open connections"             default:"80"`
	WaitForDB              time.Duration `long:"wait-for"                 env:"XMTPD_DB_WAIT_FOR"                 description:"wait for DB on start, up to specified duration" default:"30s"`
	NameOverride           string        `long:"name-override"            env:"XMTPD_DB_NAME_OVERRIDE"            description:"Override the automatically generated DB name"                 hidden:"true"`
}

type IndexerOptions struct {
	Enable bool `long:"enable" env:"XMTPD_INDEXER_ENABLE" description:"Enable the indexer"`
}

// MetricsOptions are settings used to start a prometheus server
type MetricsOptions struct {
	Enable  bool   `long:"enable"          env:"XMTPD_METRICS_ENABLE"          description:"Enable the metrics server"`
	Address string `long:"metrics-address" env:"XMTPD_METRICS_METRICS_ADDRESS" description:"Listening address of the metrics server"   default:"127.0.0.1"`
	Port    int    `long:"metrics-port"    env:"XMTPD_METRICS_METRICS_PORT"    description:"Listening HTTP port of the metrics server" default:"8008"`
}

type DebugOptions struct {
	Enable bool `long:"enable" env:"XMTPD_DEBUG_ENABLE" description:"Enable the pprof debug server"`
	Port   int  `long:"port"   env:"XMTPD_DEBUG_PORT"   description:"Port to listen on"             default:"6060"`
}

type PayerOptions struct {
	PrivateKey string `long:"private-key" env:"XMTPD_PAYER_PRIVATE_KEY" description:"Private key used to sign blockchain transactions"`
	Enable     bool   `long:"enable"      env:"XMTPD_PAYER_ENABLE"      description:"Enable the payer API"`
}

type ReplicationOptions struct {
	Enable                bool          `long:"enable"                   env:"XMTPD_REPLICATION_ENABLE"           description:"Enable the replication API"`
	SendKeepAliveInterval time.Duration `long:"send-keep-alive-interval" env:"XMTPD_API_SEND_KEEP_ALIVE_INTERVAL" description:"Send empty application level keepalive package interval" default:"30s"`
}

type SyncOptions struct {
	Enable bool `long:"enable" env:"XMTPD_SYNC_ENABLE" description:"Enable the sync server"`
}

type MlsValidationOptions struct {
	GrpcAddress string `long:"grpc-address" env:"XMTPD_MLS_VALIDATION_GRPC_ADDRESS" description:"Address of the MLS validation service"`
}

// TracingOptions are settings controlling collection of DD APM traces and error tracking.
type TracingOptions struct {
	Enable bool `long:"enable" env:"XMTPD_TRACING_ENABLE" description:"Enable DD APM trace collection"`
}

// ReflectionOptions are settings controlling collection of GRPC reflection settings.
type ReflectionOptions struct {
	Enable bool `long:"enable" env:"XMTPD_REFLECTION_ENABLE" description:"Enable GRPC reflection"`
}

type LogOptions struct {
	LogLevel    string `short:"l" long:"log-level"    env:"XMTPD_LOG_LEVEL"    description:"Define the logging level, supported strings are: DEBUG, INFO, WARN, ERROR, DPANIC, PANIC, FATAL, and their lower-case forms." default:"INFO"`
	LogEncoding string `          long:"log-encoding" env:"XMTPD_LOG_ENCODING" description:"Log encoding format. Either console or json"                                                                                  default:"console"`
}

type SignerOptions struct {
	PrivateKey string `long:"private-key" env:"XMTPD_SIGNER_PRIVATE_KEY" description:"Private key used to sign messages"`
}

type MigratorOptions struct {
	Enable                 bool          `long:"enable"                   env:"XMTPD_MIGRATION_ENABLE"                      description:"Enable the migrator"`
	PayerPrivateKey        string        `long:"payer-private-key"        env:"XMTPD_MIGRATION_PAYER_PRIVATE_KEY"           description:"Private key used to sign messages"`
	NodeSigningKey         string        `long:"node-signing-key"         env:"XMTPD_MIGRATION_NODE_SIGNING_KEY"            description:"Private key used to sign messages"`
	ReaderConnectionString string        `long:"reader-connection-string" env:"XMTPD_MIGRATION_DB_READER_CONNECTION_STRING" description:"Reader connection string"`
	ReadTimeout            time.Duration `long:"read-timeout"             env:"XMTPD_MIGRATION_DB_READ_TIMEOUT"             description:"Timeout for reading from the database"          default:"10s"`
	WaitForDB              time.Duration `long:"wait-for"                 env:"XMTPD_MIGRATION_DB_WAIT_FOR"                 description:"wait for DB on start, up to specified duration" default:"30s"`
	BatchSize              int32         `long:"batch-size"               env:"XMTPD_MIGRATION_DB_BATCH_SIZE"               description:"Batch size for migration"                       default:"1000"`
	PollInterval           time.Duration `long:"process-interval"         env:"XMTPD_MIGRATION_DB_PROCESS_INTERVAL"         description:"Interval for processing migration"              default:"10s"`
	Namespace              string        `long:"namespace"                env:"XMTPD_MIGRATION_DB_NAMESPACE"                description:"Namespace for migration"                        default:""`
}

type ServerOptions struct {
	API           ApiOptions           `group:"API Options"            namespace:"api"`
	Contracts     ContractsOptions     `group:"Contracts Options"      namespace:"contracts"`
	DB            DbOptions            `group:"Database Options"       namespace:"db"`
	Log           LogOptions           `group:"Log Options"            namespace:"log"`
	Indexer       IndexerOptions       `group:"Indexer Options"        namespace:"indexer"`
	Metrics       MetricsOptions       `group:"Metrics Options"        namespace:"metrics"`
	MlsValidation MlsValidationOptions `group:"MLS Validation Options" namespace:"mls-validation"`
	Payer         PayerOptions         `group:"Payer Options"          namespace:"payer"`
	Reflection    ReflectionOptions    `group:"Reflection Options"     namespace:"reflection"`
	Replication   ReplicationOptions   `group:"Replication Options"    namespace:"replication"`
	Signer        SignerOptions        `group:"Signer Options"         namespace:"signer"`
	Sync          SyncOptions          `group:"Sync Options"           namespace:"sync"`
	Tracing       TracingOptions       `group:"DD APM Tracing Options" namespace:"tracing"`
<<<<<<< HEAD
	Migration     MigratorOptions      `group:"Migration Options"      namespace:"migration"`
=======
	Debug         DebugOptions         `group:"Debug Options"          namespace:"debug"`
>>>>>>> 68be52a2
	Version       bool                 `                                                          short:"v" long:"version" description:"Output binary version and exit"`
}<|MERGE_RESOLUTION|>--- conflicted
+++ resolved
@@ -131,10 +131,7 @@
 	Signer        SignerOptions        `group:"Signer Options"         namespace:"signer"`
 	Sync          SyncOptions          `group:"Sync Options"           namespace:"sync"`
 	Tracing       TracingOptions       `group:"DD APM Tracing Options" namespace:"tracing"`
-<<<<<<< HEAD
 	Migration     MigratorOptions      `group:"Migration Options"      namespace:"migration"`
-=======
 	Debug         DebugOptions         `group:"Debug Options"          namespace:"debug"`
->>>>>>> 68be52a2
 	Version       bool                 `                                                          short:"v" long:"version" description:"Output binary version and exit"`
 }