--- conflicted
+++ resolved
@@ -119,7 +119,6 @@
 	return nil
 }
 
-<<<<<<< HEAD
 func isMultiChainDeployment(options ServerOptions) bool {
 	return options.Contracts.AppChain.RpcURL != "" ||
 		options.Contracts.SettlementChain.RpcURL != ""
@@ -174,7 +173,8 @@
 			set[fmt.Sprintf("--%s must be greater than 0", fieldName)] = struct{}{}
 		}
 	}
-=======
+}
+
 func ValidatePruneOptions(options PruneOptions) error {
 	missingSet := make(map[string]struct{})
 
@@ -192,5 +192,4 @@
 	}
 
 	return nil
->>>>>>> 78fcba16
 }