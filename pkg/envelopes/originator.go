--- conflicted
+++ resolved
@@ -12,19 +12,15 @@
 	UnsignedOriginatorEnvelope UnsignedOriginatorEnvelope
 }
 
-<<<<<<< HEAD
 func NewOriginatorEnvelopeFromBytes(bytes []byte) (*OriginatorEnvelope, error) {
-	var message message_api.OriginatorEnvelope
+	var message envelopesProto.OriginatorEnvelope
 	if err := proto.Unmarshal(bytes, &message); err != nil {
 		return nil, err
 	}
 	return NewOriginatorEnvelope(&message)
 }
 
-func NewOriginatorEnvelope(proto *message_api.OriginatorEnvelope) (*OriginatorEnvelope, error) {
-=======
 func NewOriginatorEnvelope(proto *envelopesProto.OriginatorEnvelope) (*OriginatorEnvelope, error) {
->>>>>>> 4121e0a0
 	if proto == nil {
 		return nil, errors.New("proto is nil")
 	}
