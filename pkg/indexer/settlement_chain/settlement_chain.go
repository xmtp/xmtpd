package settlement_chain

import (
	"context"
	"database/sql"
	"sync"

	"github.com/ethereum/go-ethereum/common"
	"github.com/ethereum/go-ethereum/core/types"
	"github.com/ethereum/go-ethereum/ethclient"
	"github.com/xmtp/xmtpd/pkg/blockchain"
	"github.com/xmtp/xmtpd/pkg/config"
	"github.com/xmtp/xmtpd/pkg/db/queries"
	c "github.com/xmtp/xmtpd/pkg/indexer/common"
	"github.com/xmtp/xmtpd/pkg/indexer/settlement_chain/contracts"
	"github.com/xmtp/xmtpd/pkg/tracing"
	"go.uber.org/zap"
)

const (
	// TODO: Modify after introducing changes to rpc log streamer.
	lagFromHighestBlock = 0
)

type SettlementChain struct {
	ctx                context.Context
	cancel             context.CancelFunc
	wg                 sync.WaitGroup
	client             *ethclient.Client
	log                *zap.Logger
	streamer           *blockchain.RpcLogStreamer
	payerRegistry      *contracts.PayerRegistry
	payerReportManager *contracts.PayerReportManager
	chainID            int
}

func NewSettlementChain(
	ctxwc context.Context,
	log *zap.Logger,
	cfg config.SettlementChainOptions,
	db *sql.DB,
) (*SettlementChain, error) {
	ctxwc, cancel := context.WithCancel(ctxwc)

	chainLogger := log.Named("settlement-chain").
		With(zap.Int("chainID", cfg.ChainID))

	client, err := blockchain.NewClient(ctxwc, cfg.RpcURL)
	if err != nil {
		cancel()
		return nil, err
	}

	querier := queries.New(db)

	payerRegistry, err := contracts.NewPayerRegistry(
		ctxwc,
		client,
		querier,
		chainLogger,
		common.HexToAddress(cfg.PayerRegistryAddress),
		cfg.ChainID,
	)
	if err != nil {
		cancel()
		client.Close()
		return nil, err
	}

	payerRegistryLatestBlockNumber, _ := payerRegistry.GetLatestBlock()

	payerReportManager, err := contracts.NewPayerReportManager(
		ctxwc,
		client,
		querier,
		chainLogger,
		common.HexToAddress(cfg.PayerReportManagerAddress),
		cfg.ChainID,
	)
	if err != nil {
		cancel()
		client.Close()
		return nil, err
	}

	payerReportManagerLatestBlockNumber, _ := payerReportManager.GetLatestBlock()

	streamer, err := blockchain.NewRpcLogStreamer(
		ctxwc,
		client,
		chainLogger,
		blockchain.WithLagFromHighestBlock(lagFromHighestBlock),
		blockchain.WithContractConfig(
			blockchain.ContractConfig{
				ID:                contracts.PayerRegistryName(cfg.ChainID),
				FromBlock:         payerRegistryLatestBlockNumber,
				ContractAddress:   payerRegistry.Address(),
				Topics:            payerRegistry.Topics(),
				MaxDisconnectTime: cfg.MaxChainDisconnectTime,
			},
		),
<<<<<<< HEAD
		blockchain.WithBackfillBlockSize(cfg.BackfillBlockSize),
=======
		blockchain.WithContractConfig(
			blockchain.ContractConfig{
				ID:                contracts.PayerReportManagerName(cfg.ChainID),
				FromBlock:         payerReportManagerLatestBlockNumber,
				ContractAddress:   payerReportManager.Address(),
				Topics:            payerReportManager.Topics(),
				MaxDisconnectTime: cfg.MaxChainDisconnectTime,
			},
		),
		blockchain.WithBackfillBlockSize(blockSize),
>>>>>>> 4a5ec24e
	)
	if err != nil {
		cancel()
		client.Close()
		return nil, err
	}

	return &SettlementChain{
		ctx:                ctxwc,
		cancel:             cancel,
		client:             client,
		log:                chainLogger,
		streamer:           streamer,
		chainID:            cfg.ChainID,
		payerRegistry:      payerRegistry,
		payerReportManager: payerReportManager,
	}, nil
}

func (s *SettlementChain) Start() {
	s.streamer.Start()

	tracing.GoPanicWrap(
		s.ctx,
		&s.wg,
		"indexer-payer-registry",
		func(ctx context.Context) {
			c.IndexLogs(
				ctx,
				s.streamer.Client(),
				s.PayerRegistryEventChannel(),
				s.PayerRegistryReorgChannel(),
				s.payerRegistry,
			)
		})

	tracing.GoPanicWrap(
		s.ctx,
		&s.wg,
		"indexer-payer-report-manager",
		func(ctx context.Context) {
			c.IndexLogs(
				ctx,
				s.streamer.Client(),
				s.PayerReportManagerEventChannel(),
				s.PayerReportManagerReorgChannel(),
				s.payerReportManager,
			)
		})
}

func (s *SettlementChain) Stop() {
	s.log.Debug("Stopping settlement chain")

	if s.streamer != nil {
		s.streamer.Stop()
	}

	if s.client != nil {
		s.client.Close()
	}

	s.cancel()
	s.wg.Wait()

	s.log.Debug("Settlement chain stopped")
}

func (s *SettlementChain) PayerRegistryEventChannel() <-chan types.Log {
	return s.streamer.GetEventChannel(contracts.PayerRegistryName(s.chainID))
}

func (s *SettlementChain) PayerRegistryReorgChannel() chan uint64 {
	return s.streamer.GetReorgChannel(contracts.PayerRegistryName(s.chainID))
}

func (s *SettlementChain) PayerReportManagerEventChannel() <-chan types.Log {
	return s.streamer.GetEventChannel(contracts.PayerReportManagerName(s.chainID))
}

func (s *SettlementChain) PayerReportManagerReorgChannel() chan uint64 {
	return s.streamer.GetReorgChannel(contracts.PayerReportManagerName(s.chainID))
}<|MERGE_RESOLUTION|>--- conflicted
+++ resolved
@@ -99,9 +99,6 @@
 				MaxDisconnectTime: cfg.MaxChainDisconnectTime,
 			},
 		),
-<<<<<<< HEAD
-		blockchain.WithBackfillBlockSize(cfg.BackfillBlockSize),
-=======
 		blockchain.WithContractConfig(
 			blockchain.ContractConfig{
 				ID:                contracts.PayerReportManagerName(cfg.ChainID),
@@ -112,7 +109,6 @@
 			},
 		),
 		blockchain.WithBackfillBlockSize(blockSize),
->>>>>>> 4a5ec24e
 	)
 	if err != nil {
 		cancel()
