--- conflicted
+++ resolved
@@ -18,10 +18,7 @@
   "paths": {
     "/mls/v2/get-inbox-ids": {
       "post": {
-<<<<<<< HEAD
-=======
         "summary": "Get inbox ids",
->>>>>>> da49017d
         "operationId": "ReplicationApi_GetInboxIds",
         "responses": {
           "200": {
