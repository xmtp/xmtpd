package server

import (
	"context"
	"database/sql"
	"errors"
	"fmt"
	"net"
	"os"
	"os/signal"
	"syscall"
	"time"

	"github.com/ethereum/go-ethereum/common"
	"github.com/pingcap/log"
	"github.com/xmtp/xmtpd/pkg/api/metadata"
	"github.com/xmtp/xmtpd/pkg/currency"
	"github.com/xmtp/xmtpd/pkg/fees"
	"github.com/xmtp/xmtpd/pkg/migrator"
	"github.com/xmtp/xmtpd/pkg/payerreport"
	"github.com/xmtp/xmtpd/pkg/proto/xmtpv4/metadata_api"

	"github.com/Masterminds/semver/v3"
	grpcprom "github.com/grpc-ecosystem/go-grpc-middleware/providers/prometheus"
	"github.com/grpc-ecosystem/grpc-gateway/v2/runtime"
	"github.com/prometheus/client_golang/prometheus"
	"github.com/prometheus/client_golang/prometheus/collectors"
	"go.uber.org/zap"
	"google.golang.org/grpc"

	"github.com/xmtp/xmtpd/pkg/api"
	"github.com/xmtp/xmtpd/pkg/api/message"
	"github.com/xmtp/xmtpd/pkg/authn"
	"github.com/xmtp/xmtpd/pkg/blockchain"
	"github.com/xmtp/xmtpd/pkg/config"
	"github.com/xmtp/xmtpd/pkg/db/queries"
	"github.com/xmtp/xmtpd/pkg/indexer"
	"github.com/xmtp/xmtpd/pkg/interceptors/server"
	"github.com/xmtp/xmtpd/pkg/metrics"
	"github.com/xmtp/xmtpd/pkg/mlsvalidate"
	"github.com/xmtp/xmtpd/pkg/proto/xmtpv4/message_api"
	"github.com/xmtp/xmtpd/pkg/registrant"
	"github.com/xmtp/xmtpd/pkg/registry"
	"github.com/xmtp/xmtpd/pkg/sync"
)

type ReplicationServerConfig struct {
	Ctx           context.Context
	DB            *sql.DB
	Log           *zap.Logger
	NodeRegistry  registry.NodeRegistry
	Options       *config.ServerOptions
	ServerVersion *semver.Version
	GRPCListener  net.Listener
	HTTPListener  net.Listener
}

func WithContext(ctx context.Context) ReplicationServerOption {
	return func(cfg *ReplicationServerConfig) {
		cfg.Ctx = ctx
	}
}

func WithDB(db *sql.DB) ReplicationServerOption {
	return func(cfg *ReplicationServerConfig) {
		cfg.DB = db
	}
}

func WithLogger(log *zap.Logger) ReplicationServerOption {
	return func(cfg *ReplicationServerConfig) {
		cfg.Log = log
	}
}

func WithNodeRegistry(reg registry.NodeRegistry) ReplicationServerOption {
	return func(cfg *ReplicationServerConfig) {
		cfg.NodeRegistry = reg
	}
}

func WithServerOptions(opts *config.ServerOptions) ReplicationServerOption {
	return func(cfg *ReplicationServerConfig) {
		cfg.Options = opts
	}
}

func WithServerVersion(version *semver.Version) ReplicationServerOption {
	return func(cfg *ReplicationServerConfig) {
		cfg.ServerVersion = version
	}
}

func WithGRPCListener(listener net.Listener) ReplicationServerOption {
	return func(cfg *ReplicationServerConfig) {
		cfg.GRPCListener = listener
	}
}

func WithHTTPListener(listener net.Listener) ReplicationServerOption {
	return func(cfg *ReplicationServerConfig) {
		cfg.HTTPListener = listener
	}
}

type ReplicationServer struct {
	ctx    context.Context
	cancel context.CancelFunc

	log                 *zap.Logger
	options             *config.ServerOptions
	metrics             *metrics.Server
	nodeRegistry        registry.NodeRegistry
	registrant          *registrant.Registrant
	validationService   mlsvalidate.MLSValidationService
	indx                *indexer.Indexer
	apiServer           *api.ApiServer
	syncServer          *sync.SyncServer
	cursorUpdater       metadata.CursorUpdater
	blockchainPublisher *blockchain.BlockchainPublisher
	migratorServer      *migrator.Migrator
}

type ReplicationServerOption func(*ReplicationServerConfig)

func NewReplicationServer(
	opts ...ReplicationServerOption,
) (*ReplicationServer, error) {
	var err error

	cfg := &ReplicationServerConfig{}

	for _, opt := range opts {
		opt(cfg)
	}

	if cfg.Options == nil {
		return nil, errors.New("server Options not provided")
	}

	if cfg.Ctx == nil {
		return nil, errors.New("context not provided")
	}

	if cfg.Log == nil {
		return nil, errors.New("logger not provided")
	}

	if cfg.NodeRegistry == nil {
		return nil, errors.New("node registry not provided")
	}

	if cfg.DB == nil {
		return nil, errors.New("database not provided")
	}

	if cfg.GRPCListener == nil {
		return nil, errors.New("GRPC listener not provided")
	}

	if cfg.HTTPListener == nil {
		return nil, errors.New("http listener not provided")
	}

	promReg := prometheus.NewRegistry()

	clientMetrics := grpcprom.NewClientMetrics(
		grpcprom.WithClientHandlingTimeHistogram(),
	)

	var mtcs *metrics.Server
	if cfg.Options.Metrics.Enable {
		promReg.MustRegister(collectors.NewProcessCollector(collectors.ProcessCollectorOpts{}))
		promReg.MustRegister(collectors.NewGoCollector())
		promReg.MustRegister(clientMetrics)

		mtcs, err = metrics.NewMetricsServer(cfg.Ctx,
			cfg.Options.Metrics.Address,
			cfg.Options.Metrics.Port,
			cfg.Log,
			promReg,
		)
		if err != nil {
			cfg.Log.Error("initializing metrics server", zap.Error(err))
			return nil, err
		}
	}

	s := &ReplicationServer{
		options:      cfg.Options,
		log:          cfg.Log,
		nodeRegistry: cfg.NodeRegistry,
		metrics:      mtcs,
	}
	s.ctx, s.cancel = context.WithCancel(cfg.Ctx)

	if cfg.Options.Replication.Enable || cfg.Options.Sync.Enable {
		s.registrant, err = registrant.NewRegistrant(
			s.ctx,
			cfg.Log,
			queries.New(cfg.DB),
			cfg.NodeRegistry,
			cfg.Options.Signer.PrivateKey,
			cfg.ServerVersion,
		)
		if err != nil {
			return nil, err
		}
	}

	if cfg.Options.Indexer.Enable || cfg.Options.Replication.Enable {
		s.validationService, err = mlsvalidate.NewMlsValidationService(
			cfg.Ctx,
			cfg.Log,
			cfg.Options.MlsValidation,
			clientMetrics,
		)
		if err != nil {
			return nil, err
		}
	}

	if cfg.Options.Indexer.Enable {
		s.indx, err = indexer.NewIndexer(
			indexer.WithDB(cfg.DB),
			indexer.WithLogger(cfg.Log),
			indexer.WithContext(cfg.Ctx),
			indexer.WithValidationService(s.validationService),
			indexer.WithContractsOptions(&cfg.Options.Contracts),
		)
		if err != nil {
			return nil, fmt.Errorf("failed to initialize indexer: %w", err)
		}

		err = s.indx.StartIndexer()
		if err != nil {
			return nil, fmt.Errorf("failed to start indexer: %w", err)
		}

		cfg.Log.Info("Indexer service enabled")
	}

	if cfg.Options.MigrationServer.Enable {
		s.migratorServer, err = migrator.NewMigrationService(
			migrator.WithContext(cfg.Ctx),
			migrator.WithLogger(cfg.Log),
			migrator.WithDestinationDB(cfg.DB),
			migrator.WithMigratorConfig(&cfg.Options.MigrationServer),
		)
		if err != nil {
			return nil, err
		}

		err = s.migratorServer.Start()
		if err != nil {
			return nil, err
		}

		cfg.Log.Info("Migration service enabled")
	}

	err = startAPIServer(
		s,
		cfg,
		clientMetrics,
		promReg,
	)
	if err != nil {
		return nil, err
	}

	cfg.Log.Info("API server started", zap.Int("port", cfg.Options.API.Port))

	if cfg.Options.Sync.Enable {
		domainSeparator, err := getDomainSeparator(cfg.Ctx, cfg.Log, *cfg.Options)
		if err != nil {
			log.Error("failed to get domain separator", zap.Error(err))
			return nil, err
		}
		s.syncServer, err = sync.NewSyncServer(
			sync.WithContext(s.ctx),
			sync.WithLogger(cfg.Log),
			sync.WithNodeRegistry(s.nodeRegistry),
			sync.WithRegistrant(s.registrant),
			sync.WithDB(cfg.DB),
			sync.WithFeeCalculator(fees.NewFeeCalculator(getRatesFetcher())),
			sync.WithPayerReportStore(payerreport.NewStore(cfg.DB, cfg.Log)),
			sync.WithPayerReportDomainSeparator(domainSeparator),
		)
		if err != nil {
			return nil, err
		}

		cfg.Log.Info("Sync service enabled")
	}

	return s, nil
}

func startAPIServer(
	s *ReplicationServer,
	cfg *ReplicationServerConfig,
	clientMetrics *grpcprom.ClientMetrics,
	promReg *prometheus.Registry,
) error {
	var err error

	serviceRegistrationFunc := func(grpcServer *grpc.Server) error {
		if cfg.Options.Replication.Enable {

			s.cursorUpdater = metadata.NewCursorUpdater(s.ctx, cfg.Log, cfg.DB)

			replicationService, err := message.NewReplicationApiService(
				s.ctx,
				cfg.Log,
				s.registrant,
				cfg.DB,
				s.validationService,
				s.cursorUpdater,
				getRatesFetcher(),
				cfg.Options.Replication,
			)
			if err != nil {
				return err
			}
			message_api.RegisterReplicationApiServer(grpcServer, replicationService)

			cfg.Log.Info("Replication service enabled")

			metadataService, err := metadata.NewMetadataApiService(
				s.ctx,
				cfg.Log,
				s.cursorUpdater,
				cfg.ServerVersion,
			)
			if err != nil {
				return err
			}
			metadata_api.RegisterMetadataApiServer(grpcServer, metadataService)

			cfg.Log.Info("Metadata service enabled")
		}

<<<<<<< HEAD
		if cfg.Options.Payer.Enable {
			payerPrivateKey, err := utils.ParseEcdsaPrivateKey(cfg.Options.Payer.PrivateKey)
			if err != nil {
				return err
			}

			signer, err := blockchain.NewPrivateKeySigner(
				cfg.Options.Payer.PrivateKey,
				cfg.Options.Contracts.AppChain.ChainID,
			)
			if err != nil {
				cfg.Log.Fatal("initializing signer", zap.Error(err))
			}

			appChainClient, err := blockchain.NewRPCClient(
				s.ctx,
				cfg.Options.Contracts.AppChain.RPCURL,
			)
			if err != nil {
				cfg.Log.Fatal("initializing blockchain client", zap.Error(err))
			}

			nonceManager := blockchain.NewSQLBackedNonceManager(cfg.DB, cfg.Log)

			blockchainPublisher, err := blockchain.NewBlockchainPublisher(
				s.ctx,
				cfg.Log,
				appChainClient,
				signer,
				cfg.Options.Contracts,
				nonceManager,
			)
			if err != nil {
				cfg.Log.Fatal("initializing message publisher", zap.Error(err))
			}

			payerService, err := payer.NewPayerApiService(
				s.ctx,
				cfg.Log,
				s.nodeRegistry,
				payerPrivateKey,
				blockchainPublisher,
				nil,
				clientMetrics,
			)
			if err != nil {
				return err
			}
			payer_api.RegisterPayerApiServer(grpcServer, payerService)

			cfg.Log.Info("Payer service enabled")
		}

=======
>>>>>>> 4ac138a2
		return nil
	}

	httpRegistrationFunc := func(gwmux *runtime.ServeMux, conn *grpc.ClientConn) error {
		if cfg.Options.Replication.Enable {
			err = metadata_api.RegisterMetadataApiHandler(s.ctx, gwmux, conn)
			if err != nil {
				return err
			}

			err = message_api.RegisterReplicationApiHandler(s.ctx, gwmux, conn)
			if err != nil {
				return err
			}
		}

		return nil
	}
	var jwtVerifier authn.JWTVerifier

	if s.nodeRegistry != nil && s.registrant != nil {
		jwtVerifier, err = authn.NewRegistryVerifier(
			cfg.Log,
			s.nodeRegistry,
			s.registrant.NodeID(),
			cfg.ServerVersion,
		)
		if err != nil {
			return err
		}
	}

	apiOpts := []api.ApiServerOption{
		api.WithContext(s.ctx),
		api.WithLogger(cfg.Log),
		api.WithGRPCListener(cfg.GRPCListener),
		api.WithHTTPListener(cfg.HTTPListener),
		api.WithRegistrationFunc(serviceRegistrationFunc),
		api.WithHTTPRegistrationFunc(httpRegistrationFunc),
		api.WithReflection(cfg.Options.Reflection.Enable),
		api.WithPrometheusRegistry(promReg),
	}

	// Add auth interceptors if JWT verifier is available
	if jwtVerifier != nil {
		authInterceptor := server.NewAuthInterceptor(jwtVerifier, cfg.Log)
		apiOpts = append(apiOpts,
			api.WithUnaryInterceptors(authInterceptor.Unary()),
			api.WithStreamInterceptors(authInterceptor.Stream()),
		)
	}

	s.apiServer, err = api.NewAPIServer(apiOpts...)
	if err != nil {
		return err
	}

	return nil
}

func (s *ReplicationServer) Addr() net.Addr {
	return s.apiServer.Addr()
}

func (s *ReplicationServer) WaitForShutdown(timeout time.Duration) {
	termChannel := make(chan os.Signal, 1)
	signal.Notify(termChannel, syscall.SIGINT, syscall.SIGTERM, syscall.SIGHUP, syscall.SIGQUIT)
	sig := <-termChannel
	s.log.Info("Received OS signal, shutting down", zap.String("signal", sig.String()))
	s.Shutdown(timeout)
}

func (s *ReplicationServer) Shutdown(timeout time.Duration) {
	if s.metrics != nil {
		s.metrics.Close()
	}

	if s.syncServer != nil {
		s.syncServer.Close()
	}

	if s.nodeRegistry != nil {
		s.nodeRegistry.Stop()
	}

	if s.cursorUpdater != nil {
		s.cursorUpdater.Stop()
	}

	if s.blockchainPublisher != nil {
		s.blockchainPublisher.Close()
	}

	if s.indx != nil {
		s.indx.Close()
	}
	if s.apiServer != nil {
		s.apiServer.Close(timeout)
	}

	if s.migratorServer != nil {
		if err := s.migratorServer.Stop(); err != nil {
			s.log.Error("failed to stop migration service", zap.Error(err))
		}
	}

	s.cancel()
}

// TODO:nm Replace this with something that fetches rates from the blockchain
// Will need a rates smart contract first
func getRatesFetcher() fees.IRatesFetcher {
	return fees.NewFixedRatesFetcher(&fees.Rates{
		MessageFee:    currency.PicoDollar(100),
		StorageFee:    currency.PicoDollar(100),
		CongestionFee: currency.PicoDollar(100),
	})
}

func getDomainSeparator(
	ctx context.Context,
	log *zap.Logger,
	options config.ServerOptions,
) (common.Hash, error) {
	signer, err := blockchain.NewPrivateKeySigner(
		options.Signer.PrivateKey,
		options.Contracts.SettlementChain.ChainID,
	)
	if err != nil {
		return common.Hash{}, err
	}

	settlementChainClient, err := blockchain.NewRPCClient(
		ctx,
		options.Contracts.SettlementChain.RPCURL,
	)
	if err != nil {
		return common.Hash{}, err
	}

	reportsManager, err := blockchain.NewReportsManager(
		log,
		settlementChainClient,
		signer,
		options.Contracts.SettlementChain,
	)
	if err != nil {
		return common.Hash{}, err
	}

	return reportsManager.GetDomainSeparator(ctx)
}<|MERGE_RESOLUTION|>--- conflicted
+++ resolved
@@ -341,62 +341,6 @@
 			cfg.Log.Info("Metadata service enabled")
 		}
 
-<<<<<<< HEAD
-		if cfg.Options.Payer.Enable {
-			payerPrivateKey, err := utils.ParseEcdsaPrivateKey(cfg.Options.Payer.PrivateKey)
-			if err != nil {
-				return err
-			}
-
-			signer, err := blockchain.NewPrivateKeySigner(
-				cfg.Options.Payer.PrivateKey,
-				cfg.Options.Contracts.AppChain.ChainID,
-			)
-			if err != nil {
-				cfg.Log.Fatal("initializing signer", zap.Error(err))
-			}
-
-			appChainClient, err := blockchain.NewRPCClient(
-				s.ctx,
-				cfg.Options.Contracts.AppChain.RPCURL,
-			)
-			if err != nil {
-				cfg.Log.Fatal("initializing blockchain client", zap.Error(err))
-			}
-
-			nonceManager := blockchain.NewSQLBackedNonceManager(cfg.DB, cfg.Log)
-
-			blockchainPublisher, err := blockchain.NewBlockchainPublisher(
-				s.ctx,
-				cfg.Log,
-				appChainClient,
-				signer,
-				cfg.Options.Contracts,
-				nonceManager,
-			)
-			if err != nil {
-				cfg.Log.Fatal("initializing message publisher", zap.Error(err))
-			}
-
-			payerService, err := payer.NewPayerApiService(
-				s.ctx,
-				cfg.Log,
-				s.nodeRegistry,
-				payerPrivateKey,
-				blockchainPublisher,
-				nil,
-				clientMetrics,
-			)
-			if err != nil {
-				return err
-			}
-			payer_api.RegisterPayerApiServer(grpcServer, payerService)
-
-			cfg.Log.Info("Payer service enabled")
-		}
-
-=======
->>>>>>> 4ac138a2
 		return nil
 	}
 
