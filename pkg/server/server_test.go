--- conflicted
+++ resolved
@@ -112,18 +112,6 @@
 		},
 	)
 	require.NoError(t, err)
-<<<<<<< HEAD
-	p2, err := client2.PublishEnvelopes(ctx, &message_api.PublishEnvelopesRequest{
-		PayerEnvelopes: []*message_api.PayerEnvelope{envelopeTestUtils.CreatePayerEnvelope(
-			t,
-			envelopeTestUtils.CreateClientEnvelope(&message_api.AuthenticatedData{
-				TargetOriginator: server2NodeID,
-				TargetTopic:      targetTopic,
-				LastSeen:         &message_api.VectorClock{},
-			}),
-		)},
-	})
-=======
 	p2, err := client2.PublishPayerEnvelopes(
 		ctx,
 		&message_api.PublishPayerEnvelopesRequest{
@@ -137,15 +125,13 @@
 			)},
 		},
 	)
-	utils.Unused(p2)
->>>>>>> 4121e0a0
 	require.NoError(t, err)
 
 	require.Eventually(t, func() bool {
 		q1, err := client1.QueryEnvelopes(ctx, &message_api.QueryEnvelopesRequest{
 			Query: &message_api.EnvelopesQuery{
 				OriginatorNodeIds: []uint32{server2NodeID},
-				LastSeen:          &message_api.VectorClock{},
+				LastSeen:          &envelopes.VectorClock{},
 			},
 			Limit: 10,
 		})
