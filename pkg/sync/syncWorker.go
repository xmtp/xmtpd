package sync

import (
	"context"
	"database/sql"
	"fmt"
	"io"
	"sync"
	"time"

	"github.com/xmtp/xmtpd/pkg/db"
	"github.com/xmtp/xmtpd/pkg/db/queries"
	clientInterceptors "github.com/xmtp/xmtpd/pkg/interceptors/client"
	"github.com/xmtp/xmtpd/pkg/proto/xmtpv4/envelopes"
	"github.com/xmtp/xmtpd/pkg/proto/xmtpv4/message_api"
	"github.com/xmtp/xmtpd/pkg/registrant"
	"github.com/xmtp/xmtpd/pkg/registry"
	"github.com/xmtp/xmtpd/pkg/tracing"
	"go.uber.org/zap"
	"google.golang.org/grpc"
	"google.golang.org/protobuf/proto"
)

type syncWorker struct {
	ctx                context.Context
	log                *zap.Logger
	nodeRegistry       registry.NodeRegistry
	registrant         *registrant.Registrant
	store              *sql.DB
	wg                 sync.WaitGroup
	subscriptions      map[interface{}]struct{}
	subscriptionsMutex sync.RWMutex
}

type ExitLoopError struct {
	Message string
}

func (e *ExitLoopError) Error() string {
	return e.Message
}

func startSyncWorker(
	ctx context.Context,
	log *zap.Logger,
	nodeRegistry registry.NodeRegistry,
	registrant *registrant.Registrant,
	store *sql.DB,
) (*syncWorker, error) {
	s := &syncWorker{
		ctx:           ctx,
		log:           log.Named("syncWorker"),
		nodeRegistry:  nodeRegistry,
		registrant:    registrant,
		store:         store,
		wg:            sync.WaitGroup{},
		subscriptions: make(map[interface{}]struct{}),
	}
	if err := s.start(); err != nil {
		return nil, err
	}
	return s, nil
}

func (s *syncWorker) start() error {
	// NOTE: subscriptions can be internally de-duplicated
	// to avoid race conditions, we first set up the listener for new nodes and then all the existing ones
	s.subscribeToRegistry()

	nodes, err := s.nodeRegistry.GetNodes()
	if err != nil {
		return err
	}

	for _, node := range nodes {
		s.subscribeToNode(node.NodeID)
	}

	return nil
}

func (s *syncWorker) close() {
	s.log.Debug("Closing sync worker")
	s.wg.Wait()
	s.log.Debug("Closed sync worker")
}

func (s *syncWorker) subscribeToRegistry() {
	tracing.GoPanicWrap(
		s.ctx,
		&s.wg,
		"node-registry-listener",
		func(ctx context.Context) {
			newNodesCh, cancelNewNodes := s.nodeRegistry.OnNewNodes()
			defer cancelNewNodes()
			for {
				select {
				case <-ctx.Done():
					return
				case newNodes, ok := <-newNodesCh:
					if !ok {
						// data channel closed
						return
					}
					s.log.Info("New nodes received:", zap.Any("nodes", newNodes))
					for _, node := range newNodes {
						s.subscribeToNode(node.NodeID)
					}

				}
			}

		})
}

func (s *syncWorker) subscribeToNode(nodeid uint32) {
	s.subscriptionsMutex.Lock()
	defer s.subscriptionsMutex.Unlock()

	if _, exists := s.subscriptions[nodeid]; exists {
		// we already have a subscription to this node
		return
	}

	s.subscriptions[nodeid] = struct{}{}

	tracing.GoPanicWrap(
		s.ctx,
		&s.wg,
		fmt.Sprintf("node-subscribe-%d", nodeid),
		func(ctx context.Context) {
			for {
				select {
				case <-ctx.Done():
					return
				default:
					err := s.subscribeToNodeInner(ctx, nodeid)
					if err != nil {
						return
					}
					s.log.Debug(fmt.Sprintf("Reloading configuration for %d", nodeid))
				}
			}
		})
}

func (s *syncWorker) subscribeToNodeInner(ctx context.Context, nodeid uint32) error {

	notifierCtx, notifierCancel := context.WithCancel(ctx)

	registrationRoutine := func(node registry.Node, registryChan <-chan registry.Node, cancelSub registry.CancelSubscription) error {
		if node.NodeID == s.registrant.NodeID() || !node.IsHealthy || !node.IsValidConfig {
			return fmt.Errorf("Invalid Node. No need for subscription")
		}

		tracing.GoPanicWrap(
			s.ctx,
			&s.wg,
			fmt.Sprintf("node-subscribe-%d-notifier", node.NodeID),
			func(ctx context.Context) {
				defer cancelSub()
				select {
				case <-ctx.Done():
					notifierCancel()
				case <-registryChan:
					s.log.Info(
						"Node has been updated in the registry, terminating and rebuilding",
					)
					notifierCancel()
				}
			},
		)

		return nil
	}
	node, err := s.nodeRegistry.RegisterNode(nodeid, registrationRoutine)
	if err != nil {
		return err
	}

	var conn *grpc.ClientConn
	var stream message_api.ReplicationApi_SubscribeEnvelopesClient
	for {
		select {
		case <-notifierCtx.Done():
			s.log.Debug("Node configuration has changed. Closing stream and connection")
			return nil
		default:
			if err != nil {
				s.log.Error(fmt.Sprintf("Error: %v, retrying...", err))
				time.Sleep(1 * time.Second)
			}

			conn, err = s.connectToNode(*node)
			if err != nil {
				continue
			}
			stream, err = s.setupStream(notifierCtx, *node, conn)
			if err != nil {
				continue
			}
			err = s.listenToStream(notifierCtx, stream)
		}
	}
}

func (s *syncWorker) connectToNode(node registry.Node) (*grpc.ClientConn, error) {
<<<<<<< HEAD
	s.log.Info(fmt.Sprintf("Attempting to connect to %s...", node.HttpAddress))
	target, isTLS, err := utils.HttpAddressToGrpcTarget(node.HttpAddress)
	if err != nil {
		return nil, fmt.Errorf("Failed to convert HTTP address to gRPC target: %v", err)
	}
	s.log.Debug(fmt.Sprintf("Mapped %s to %s", node.HttpAddress, target))

	creds, err := utils.GetCredentialsForAddress(isTLS)
	if err != nil {
		return nil, fmt.Errorf("Failed to get credentials: %v", err)
	}
=======
	s.log.Info(fmt.Sprintf("Attempting to connect to %s", node.HttpAddress))
>>>>>>> ef6061a5

	interceptor := clientInterceptors.NewAuthInterceptor(s.registrant.TokenFactory(), node.NodeID)
	dialOpts := []grpc.DialOption{
		grpc.WithUnaryInterceptor(interceptor.Unary()),
		grpc.WithStreamInterceptor(interceptor.Stream()),
	}
	conn, err := node.BuildClient(dialOpts...)
	if err != nil {
		s.log.Error(
			"Failed to connect to peer",
			zap.String("peer", node.HttpAddress),
			zap.Error(err),
		)
		return nil, fmt.Errorf("Failed to connect to peer at %s: %v", node.HttpAddress, err)
	}
<<<<<<< HEAD
	s.log.Debug(fmt.Sprintf("Successfully connected to peer at %s", target))
=======

	s.log.Info(fmt.Sprintf("Successfully connected to peer at %s", node.HttpAddress))
>>>>>>> ef6061a5
	return conn, nil
}

func (s *syncWorker) setupStream(
	ctx context.Context,
	node registry.Node,
	conn *grpc.ClientConn,
) (message_api.ReplicationApi_SubscribeEnvelopesClient, error) {
	result, err := queries.New(s.store).SelectVectorClock(s.ctx)
	if err != nil {
		return nil, err
	}
	vc := db.ToVectorClock(result)
	s.log.Info(
		"Vector clock for sync subscription",
		zap.Any("nodeID", node.NodeID),
		zap.Any("vc", vc),
	)
	client := message_api.NewReplicationApiClient(conn)
	stream, err := client.SubscribeEnvelopes(
		ctx,
		&message_api.SubscribeEnvelopesRequest{
			Query: &message_api.EnvelopesQuery{
				OriginatorNodeIds: []uint32{node.NodeID},
				LastSeen: &envelopes.VectorClock{
					NodeIdToSequenceId: vc,
				},
			},
		},
	)
	if err != nil {
		return nil, fmt.Errorf(
			"Failed to batch subscribe to peer: %v",
			err,
		)
	}
	return stream, nil
}

func (s *syncWorker) listenToStream(
	ctx context.Context,
	stream message_api.ReplicationApi_SubscribeEnvelopesClient,
) error {
	for {
		// Recv is a blocking operation that can only be interrupted by cancelling ctx
		envs, err := stream.Recv()
		if err == io.EOF {
			return fmt.Errorf("Stream closed with EOF")
		}
		if err != nil {
			return fmt.Errorf(
				"Stream closed with error: %v",
				err)
		}
		for _, env := range envs.Envelopes {
			s.insertEnvelope(env)
		}
	}

}

func (s *syncWorker) insertEnvelope(env *envelopes.OriginatorEnvelope) {
	s.log.Debug("Replication server received envelope", zap.Any("envelope", env))
	// TODO(nm) Validation logic - share code with API service and publish worker
	originatorBytes, err := proto.Marshal(env)
	if err != nil {
		s.log.Error("Failed to marshal originator envelope", zap.Error(err))
		return
	}

	unsignedEnvelope := &envelopes.UnsignedOriginatorEnvelope{}
	err = proto.Unmarshal(env.GetUnsignedOriginatorEnvelope(), unsignedEnvelope)
	if err != nil {
		s.log.Error(
			"Failed to unmarshal unsigned originator envelope",
			zap.Error(err),
		)
		return
	}

	clientEnvelope := &envelopes.ClientEnvelope{}
	err = proto.Unmarshal(
		unsignedEnvelope.GetPayerEnvelope().GetUnsignedClientEnvelope(),
		clientEnvelope,
	)
	if err != nil {
		s.log.Error(
			"Failed to unmarshal client envelope",
			zap.Error(err),
		)
		return
	}

	q := queries.New(s.store)

	inserted, err := q.InsertGatewayEnvelope(
		s.ctx,
		queries.InsertGatewayEnvelopeParams{
			OriginatorNodeID: int32(unsignedEnvelope.GetOriginatorNodeId()),
			OriginatorSequenceID: int64(
				unsignedEnvelope.GetOriginatorSequenceId(),
			),
			Topic:              clientEnvelope.GetAad().GetTargetTopic(),
			OriginatorEnvelope: originatorBytes,
		},
	)
	if err != nil {
		s.log.Error("Failed to insert gateway envelope", zap.Error(err))
		return
	} else if inserted == 0 {
		// Envelope was already inserted by another worker
		s.log.Warn("Envelope already inserted")
		return
	}
}<|MERGE_RESOLUTION|>--- conflicted
+++ resolved
@@ -205,21 +205,7 @@
 }
 
 func (s *syncWorker) connectToNode(node registry.Node) (*grpc.ClientConn, error) {
-<<<<<<< HEAD
 	s.log.Info(fmt.Sprintf("Attempting to connect to %s...", node.HttpAddress))
-	target, isTLS, err := utils.HttpAddressToGrpcTarget(node.HttpAddress)
-	if err != nil {
-		return nil, fmt.Errorf("Failed to convert HTTP address to gRPC target: %v", err)
-	}
-	s.log.Debug(fmt.Sprintf("Mapped %s to %s", node.HttpAddress, target))
-
-	creds, err := utils.GetCredentialsForAddress(isTLS)
-	if err != nil {
-		return nil, fmt.Errorf("Failed to get credentials: %v", err)
-	}
-=======
-	s.log.Info(fmt.Sprintf("Attempting to connect to %s", node.HttpAddress))
->>>>>>> ef6061a5
 
 	interceptor := clientInterceptors.NewAuthInterceptor(s.registrant.TokenFactory(), node.NodeID)
 	dialOpts := []grpc.DialOption{
@@ -235,12 +221,8 @@
 		)
 		return nil, fmt.Errorf("Failed to connect to peer at %s: %v", node.HttpAddress, err)
 	}
-<<<<<<< HEAD
-	s.log.Debug(fmt.Sprintf("Successfully connected to peer at %s", target))
-=======
-
-	s.log.Info(fmt.Sprintf("Successfully connected to peer at %s", node.HttpAddress))
->>>>>>> ef6061a5
+
+	s.log.Debug(fmt.Sprintf("Successfully connected to peer at %s", node.HttpAddress))
 	return conn, nil
 }
 
