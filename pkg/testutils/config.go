--- conflicted
+++ resolved
@@ -14,15 +14,6 @@
 const TEST_PRIVATE_KEY = "0xac0974bec39a17e36ba4a6b4d238ff944bacb478cbed5efcae784d7bf4f2ff80"
 
 const (
-<<<<<<< HEAD
-	RATE_REGISTRY_ADDRESS             = "0xc76Fdbd3b026b73fcC03eB1D5CD779D771eA03b6"
-	NODE_REGISTRY_ADDRESS             = "0xf82fd040a85154B4914a6cF81aCc3F83316c72CD"
-	GROUP_MESSAGE_BROADCAST_ADDRESS   = "0x7D7df4ed008d64b9b816007b69dcbf559b9C5494"
-	IDENTITY_UPDATE_BROADCAST_ADDRESS = "0xDCbC334a97c6a8DBe7d673bd52fA56718708BC9C"
-	PARAMETER_REGISTRY_ADDRESS        = "0x7FFc148AF5f00C56D78Bce732fC79a08007eC8be"
-	PAYER_REGISTRY_ADDRESS            = "0x6ADCc064469C3b69ED6Fa4DbeFA21490FD200D7c"
-	PAYER_REPORT_MANAGER_ADDRESS      = "0x2aA7BC557FF0b9B55FFD82274706DD2aD37E687B"
-=======
 	NODE_REGISTRY_ADDRESS        = "0xB47363AfbeAf04a8Fbaf6bE085050A979d2a9794"
 	RATE_REGISTRY_ADDRESS        = "0xe9Fb03945475587B03eA28b8118E2bc5B753E3E9"
 	PAYER_REGISTRY_ADDRESS       = "0x95E856F1542EB9Eb1BFB6019f0D438584b1652ed"
@@ -32,7 +23,6 @@
 
 	GROUP_MESSAGE_BROADCAST_ADDRESS   = "0x8c5908AFbd1a5C25590D78eC7Bb0422262BDE6a1"
 	IDENTITY_UPDATE_BROADCAST_ADDRESS = "0x2c7A0c3856ca0CC9bf339E19fE25ca4c1f57A567"
->>>>>>> 728e3a65
 )
 
 func NewContractsOptions(rpcUrl string) config.ContractsOptions {
