--- conflicted
+++ resolved
@@ -28,23 +28,16 @@
 	return unsignedOriginatorEnvelope
 }
 
-<<<<<<< HEAD
 func CreateClientEnvelope(aad ...*message_api.AuthenticatedData) *message_api.ClientEnvelope {
 	if len(aad) == 0 {
 		aad = append(aad, &message_api.AuthenticatedData{
-=======
-func CreateClientEnvelope() *message_api.ClientEnvelope {
-	return &message_api.ClientEnvelope{
-		Payload: &message_api.ClientEnvelope_GroupMessage{},
-		Aad: &message_api.AuthenticatedData{
->>>>>>> 7605deca
 			TargetOriginator: 1,
 			TargetTopic:      []byte{0x5},
 			LastSeen:         &message_api.VectorClock{},
 		})
 	}
 	return &message_api.ClientEnvelope{
-		Payload: nil,
+		Payload: &message_api.ClientEnvelope_GroupMessage{},
 		Aad:     aad[0],
 	}
 }
